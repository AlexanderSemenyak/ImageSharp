--- conflicted
+++ resolved
@@ -19,14 +19,6 @@
 
 namespace SixLabors.ImageSharp.PixelFormats.PixelBlenders
 {
-<<<<<<< HEAD
-    using System;
-    using System.Numerics;
-    using SixLabors.Memory;
-
-
-=======
->>>>>>> 66e562bd
     /// <summary>
     /// Collection of Porter Duff alpha blending functions applying different composition models.
     /// </summary>
