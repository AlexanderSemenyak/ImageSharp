<<<<<<< HEAD
﻿// Copyright (c) Six Labors and contributors.
// Licensed under the Apache License, Version 2.0.

using System;
using System.Buffers;
using System.Numerics;
using SixLabors.ImageSharp.Memory;
using SixLabors.Memory;

namespace SixLabors.ImageSharp.PixelFormats
{
    /// <summary>
    /// Abstract base class for calling pixel composition functions
    /// </summary>
    /// <typeparam name="TPixel">The type of the pixel</typeparam>
    internal abstract class PixelBlender<TPixel>
        where TPixel : struct, IPixel<TPixel>
    {
        /// <summary>
        /// Blend 2 pixels together.
        /// </summary>
        /// <param name="background">The background color.</param>
        /// <param name="source">The source color.</param>
        /// <param name="amount">
        /// A value between 0 and 1 indicating the weight of the second source vector.
        /// At amount = 0, "from" is returned, at amount = 1, "to" is returned.
        /// </param>
        /// <returns>The final pixel value after composition</returns>
        public abstract TPixel Blend(TPixel background, TPixel source, float amount);

        /// <summary>
        /// Blend 2 rows together.
        /// </summary>
        /// <param name="destination">destination span</param>
        /// <param name="background">the background span</param>
        /// <param name="source">the source span</param>
        /// <param name="amount">
        /// A value between 0 and 1 indicating the weight of the second source vector.
        /// At amount = 0, "from" is returned, at amount = 1, "to" is returned.
        /// </param>
        protected abstract void BlendFunction(Span<Vector4> destination, ReadOnlySpan<Vector4> background, ReadOnlySpan<Vector4> source, float amount);

        /// <summary>
        /// Blend 2 rows together.
        /// </summary>
        /// <param name="destination">destination span</param>
        /// <param name="background">the background span</param>
        /// <param name="source">the source span</param>
        /// <param name="amount">
        /// A span with values between 0 and 1 indicating the weight of the second source vector.
        /// At amount = 0, "from" is returned, at amount = 1, "to" is returned.
        /// </param>
        protected abstract void BlendFunction(Span<Vector4> destination, ReadOnlySpan<Vector4> background, ReadOnlySpan<Vector4> source, ReadOnlySpan<float> amount);

        /// <summary>
        /// Blends 2 rows together
        /// </summary>
        /// <param name="memoryManager">memory manager to use internally</param>
        /// <param name="destination">the destination span</param>
        /// <param name="background">the background span</param>
        /// <param name="source">the source span</param>
        /// <param name="amount">
        /// A span with values between 0 and 1 indicating the weight of the second source vector.
        /// At amount = 0, "from" is returned, at amount = 1, "to" is returned.
        /// </param>
        public void Blend(MemoryAllocator memoryManager, Span<TPixel> destination, ReadOnlySpan<TPixel> background, ReadOnlySpan<TPixel> source, ReadOnlySpan<float> amount)
        {
            this.Blend<TPixel>(memoryManager, destination, background, source, amount);
        }

        /// <summary>
        /// Blends 2 rows together
        /// </summary>
        /// <typeparam name="TPixelSrc">the pixel format of the source span</typeparam>
        /// <param name="memoryManager">memory manager to use internally</param>
        /// <param name="destination">the destination span</param>
        /// <param name="background">the background span</param>
        /// <param name="source">the source span</param>
        /// <param name="amount">
        /// A span with values between 0 and 1 indicating the weight of the second source vector.
        /// At amount = 0, "from" is returned, at amount = 1, "to" is returned.
        /// </param>
        public void Blend<TPixelSrc>(MemoryAllocator memoryManager, Span<TPixel> destination, ReadOnlySpan<TPixel> background, ReadOnlySpan<TPixelSrc> source, ReadOnlySpan<float> amount)
            where TPixelSrc : struct, IPixel<TPixelSrc>
        {
            Guard.MustBeGreaterThanOrEqualTo(background.Length, destination.Length, nameof(background.Length));
            Guard.MustBeGreaterThanOrEqualTo(source.Length, destination.Length, nameof(source.Length));
            Guard.MustBeGreaterThanOrEqualTo(amount.Length, destination.Length, nameof(amount.Length));

            using (IMemoryOwner<Vector4> buffer = memoryManager.Allocate<Vector4>(destination.Length * 3))
            {
                Span<Vector4> destinationSpan = buffer.Slice(0, destination.Length);
                Span<Vector4> backgroundSpan = buffer.Slice(destination.Length, destination.Length);
                Span<Vector4> sourceSpan = buffer.Slice(destination.Length * 2, destination.Length);

                PixelOperations<TPixel>.Instance.ToScaledVector4(background, backgroundSpan, destination.Length);
                PixelOperations<TPixelSrc>.Instance.ToScaledVector4(source, sourceSpan, destination.Length);

                this.BlendFunction(destinationSpan, backgroundSpan, sourceSpan, amount);

                PixelOperations<TPixel>.Instance.PackFromScaledVector4(destinationSpan, destination, destination.Length);
            }
        }

        /// <summary>
        /// Blends 2 rows together
        /// </summary>
        /// <typeparam name="TPixelSrc">the pixel format of the source span</typeparam>
        /// <param name="memoryManager">memory manager to use internally</param>
        /// <param name="destination">the destination span</param>
        /// <param name="background">the background span</param>
        /// <param name="source">the source span</param>
        /// <param name="amount">
        /// A value between 0 and 1 indicating the weight of the second source vector.
        /// At amount = 0, "from" is returned, at amount = 1, "to" is returned.
        /// </param>
        public void Blend<TPixelSrc>(MemoryAllocator memoryManager, Span<TPixel> destination, ReadOnlySpan<TPixel> background, ReadOnlySpan<TPixelSrc> source, float amount)
            where TPixelSrc : struct, IPixel<TPixelSrc>
        {
            Guard.MustBeGreaterThanOrEqualTo(background.Length, destination.Length, nameof(background.Length));
            Guard.MustBeGreaterThanOrEqualTo(source.Length, destination.Length, nameof(source.Length));
            Guard.MustBeBetweenOrEqualTo(amount, 0, 1, nameof(amount));

            using (IMemoryOwner<Vector4> buffer = memoryManager.Allocate<Vector4>(destination.Length * 3))
            {
                Span<Vector4> destinationSpan = buffer.Slice(0, destination.Length);
                Span<Vector4> backgroundSpan = buffer.Slice(destination.Length, destination.Length);
                Span<Vector4> sourceSpan = buffer.Slice(destination.Length * 2, destination.Length);

                PixelOperations<TPixel>.Instance.ToScaledVector4(background, backgroundSpan, destination.Length);
                PixelOperations<TPixelSrc>.Instance.ToScaledVector4(source, sourceSpan, destination.Length);

                this.BlendFunction(destinationSpan, backgroundSpan, sourceSpan, amount);

                PixelOperations<TPixel>.Instance.PackFromScaledVector4(destinationSpan, destination, destination.Length);
            }
        }
    }
=======
﻿// Copyright (c) Six Labors and contributors.
// Licensed under the Apache License, Version 2.0.

using System;
using System.Buffers;
using System.Numerics;

using SixLabors.ImageSharp.Memory;

namespace SixLabors.ImageSharp.PixelFormats
{
    /// <summary>
    /// Abstract base class for calling pixel composition functions
    /// </summary>
    /// <typeparam name="TPixel">The type of the pixel</typeparam>
    internal abstract class PixelBlender<TPixel>
        where TPixel : struct, IPixel<TPixel>
    {
        /// <summary>
        /// Blend 2 pixels together.
        /// </summary>
        /// <param name="background">The background color.</param>
        /// <param name="source">The source color.</param>
        /// <param name="amount">
        /// A value between 0 and 1 indicating the weight of the second source vector.
        /// At amount = 0, "from" is returned, at amount = 1, "to" is returned.
        /// </param>
        /// <returns>The final pixel value after composition</returns>
        public abstract TPixel Blend(TPixel background, TPixel source, float amount);

        /// <summary>
        /// Blend 2 rows together.
        /// </summary>
        /// <param name="destination">destination span</param>
        /// <param name="background">the background span</param>
        /// <param name="source">the source span</param>
        /// <param name="amount">
        /// A value between 0 and 1 indicating the weight of the second source vector.
        /// At amount = 0, "from" is returned, at amount = 1, "to" is returned.
        /// </param>
        protected abstract void BlendFunction(
            Span<Vector4> destination,
            ReadOnlySpan<Vector4> background,
            ReadOnlySpan<Vector4> source,
            float amount);

        /// <summary>
        /// Blend 2 rows together.
        /// </summary>
        /// <param name="destination">destination span</param>
        /// <param name="background">the background span</param>
        /// <param name="source">the source span</param>
        /// <param name="amount">
        /// A span with values between 0 and 1 indicating the weight of the second source vector.
        /// At amount = 0, "from" is returned, at amount = 1, "to" is returned.
        /// </param>
        protected abstract void BlendFunction(
            Span<Vector4> destination,
            ReadOnlySpan<Vector4> background,
            ReadOnlySpan<Vector4> source,
            ReadOnlySpan<float> amount);

        /// <summary>
        /// Blends 2 rows together
        /// </summary>
        /// <param name="configuration"><see cref="Configuration"/> to use internally</param>
        /// <param name="destination">the destination span</param>
        /// <param name="background">the background span</param>
        /// <param name="source">the source span</param>
        /// <param name="amount">
        /// A span with values between 0 and 1 indicating the weight of the second source vector.
        /// At amount = 0, "from" is returned, at amount = 1, "to" is returned.
        /// </param>
        public void Blend(
            Configuration configuration,
            Span<TPixel> destination,
            ReadOnlySpan<TPixel> background,
            ReadOnlySpan<TPixel> source,
            ReadOnlySpan<float> amount)
        {
            this.Blend<TPixel>(configuration, destination, background, source, amount);
        }

        /// <summary>
        /// Blends 2 rows together
        /// </summary>
        /// <typeparam name="TPixelSrc">the pixel format of the source span</typeparam>
        /// <param name="configuration"><see cref="Configuration"/> to use internally</param>
        /// <param name="destination">the destination span</param>
        /// <param name="background">the background span</param>
        /// <param name="source">the source span</param>
        /// <param name="amount">
        /// A span with values between 0 and 1 indicating the weight of the second source vector.
        /// At amount = 0, "from" is returned, at amount = 1, "to" is returned.
        /// </param>
        public void Blend<TPixelSrc>(
            Configuration configuration,
            Span<TPixel> destination,
            ReadOnlySpan<TPixel> background,
            ReadOnlySpan<TPixelSrc> source,
            ReadOnlySpan<float> amount)
            where TPixelSrc : struct, IPixel<TPixelSrc>
        {
            Guard.MustBeGreaterThanOrEqualTo(background.Length, destination.Length, nameof(background.Length));
            Guard.MustBeGreaterThanOrEqualTo(source.Length, destination.Length, nameof(source.Length));
            Guard.MustBeGreaterThanOrEqualTo(amount.Length, destination.Length, nameof(amount.Length));

            using (IMemoryOwner<Vector4> buffer =
                configuration.MemoryAllocator.Allocate<Vector4>(destination.Length * 3))
            {
                Span<Vector4> destinationSpan = buffer.Slice(0, destination.Length);
                Span<Vector4> backgroundSpan = buffer.Slice(destination.Length, destination.Length);
                Span<Vector4> sourceSpan = buffer.Slice(destination.Length * 2, destination.Length);

                PixelOperations<TPixel>.Instance.ToScaledVector4(
                    configuration,
                    background.Slice(0, background.Length),
                    backgroundSpan);
                PixelOperations<TPixelSrc>.Instance.ToScaledVector4(
                    configuration,
                    source.Slice(0, background.Length),
                    sourceSpan);

                this.BlendFunction(destinationSpan, backgroundSpan, sourceSpan, amount);

                PixelOperations<TPixel>.Instance.FromScaledVector4(
                    configuration,
                    destinationSpan.Slice(0, background.Length),
                    destination);
            }
        }

        /// <summary>
        /// Blends 2 rows together
        /// </summary>
        /// <typeparam name="TPixelSrc">the pixel format of the source span</typeparam>
        /// <param name="configuration"><see cref="Configuration"/> to use internally</param>
        /// <param name="destination">the destination span</param>
        /// <param name="background">the background span</param>
        /// <param name="source">the source span</param>
        /// <param name="amount">
        /// A value between 0 and 1 indicating the weight of the second source vector.
        /// At amount = 0, "from" is returned, at amount = 1, "to" is returned.
        /// </param>
        public void Blend<TPixelSrc>(
            Configuration configuration,
            Span<TPixel> destination,
            ReadOnlySpan<TPixel> background,
            ReadOnlySpan<TPixelSrc> source,
            float amount)
            where TPixelSrc : struct, IPixel<TPixelSrc>
        {
            Guard.MustBeGreaterThanOrEqualTo(background.Length, destination.Length, nameof(background.Length));
            Guard.MustBeGreaterThanOrEqualTo(source.Length, destination.Length, nameof(source.Length));
            Guard.MustBeBetweenOrEqualTo(amount, 0, 1, nameof(amount));

            using (IMemoryOwner<Vector4> buffer =
                configuration.MemoryAllocator.Allocate<Vector4>(destination.Length * 3))
            {
                Span<Vector4> destinationSpan = buffer.Slice(0, destination.Length);
                Span<Vector4> backgroundSpan = buffer.Slice(destination.Length, destination.Length);
                Span<Vector4> sourceSpan = buffer.Slice(destination.Length * 2, destination.Length);

                PixelOperations<TPixel>.Instance.ToScaledVector4(
                    configuration,
                    background.Slice(0, background.Length),
                    backgroundSpan);
                PixelOperations<TPixelSrc>.Instance.ToScaledVector4(
                    configuration,
                    source.Slice(0, background.Length),
                    sourceSpan);

                this.BlendFunction(destinationSpan, backgroundSpan, sourceSpan, amount);

                PixelOperations<TPixel>.Instance.FromScaledVector4(
                    configuration,
                    destinationSpan.Slice(0, background.Length),
                    destination);
            }
        }
    }
>>>>>>> 700b07ee
}<|MERGE_RESOLUTION|>--- conflicted
+++ resolved
@@ -1,143 +1,3 @@
-<<<<<<< HEAD
-﻿// Copyright (c) Six Labors and contributors.
-// Licensed under the Apache License, Version 2.0.
-
-using System;
-using System.Buffers;
-using System.Numerics;
-using SixLabors.ImageSharp.Memory;
-using SixLabors.Memory;
-
-namespace SixLabors.ImageSharp.PixelFormats
-{
-    /// <summary>
-    /// Abstract base class for calling pixel composition functions
-    /// </summary>
-    /// <typeparam name="TPixel">The type of the pixel</typeparam>
-    internal abstract class PixelBlender<TPixel>
-        where TPixel : struct, IPixel<TPixel>
-    {
-        /// <summary>
-        /// Blend 2 pixels together.
-        /// </summary>
-        /// <param name="background">The background color.</param>
-        /// <param name="source">The source color.</param>
-        /// <param name="amount">
-        /// A value between 0 and 1 indicating the weight of the second source vector.
-        /// At amount = 0, "from" is returned, at amount = 1, "to" is returned.
-        /// </param>
-        /// <returns>The final pixel value after composition</returns>
-        public abstract TPixel Blend(TPixel background, TPixel source, float amount);
-
-        /// <summary>
-        /// Blend 2 rows together.
-        /// </summary>
-        /// <param name="destination">destination span</param>
-        /// <param name="background">the background span</param>
-        /// <param name="source">the source span</param>
-        /// <param name="amount">
-        /// A value between 0 and 1 indicating the weight of the second source vector.
-        /// At amount = 0, "from" is returned, at amount = 1, "to" is returned.
-        /// </param>
-        protected abstract void BlendFunction(Span<Vector4> destination, ReadOnlySpan<Vector4> background, ReadOnlySpan<Vector4> source, float amount);
-
-        /// <summary>
-        /// Blend 2 rows together.
-        /// </summary>
-        /// <param name="destination">destination span</param>
-        /// <param name="background">the background span</param>
-        /// <param name="source">the source span</param>
-        /// <param name="amount">
-        /// A span with values between 0 and 1 indicating the weight of the second source vector.
-        /// At amount = 0, "from" is returned, at amount = 1, "to" is returned.
-        /// </param>
-        protected abstract void BlendFunction(Span<Vector4> destination, ReadOnlySpan<Vector4> background, ReadOnlySpan<Vector4> source, ReadOnlySpan<float> amount);
-
-        /// <summary>
-        /// Blends 2 rows together
-        /// </summary>
-        /// <param name="memoryManager">memory manager to use internally</param>
-        /// <param name="destination">the destination span</param>
-        /// <param name="background">the background span</param>
-        /// <param name="source">the source span</param>
-        /// <param name="amount">
-        /// A span with values between 0 and 1 indicating the weight of the second source vector.
-        /// At amount = 0, "from" is returned, at amount = 1, "to" is returned.
-        /// </param>
-        public void Blend(MemoryAllocator memoryManager, Span<TPixel> destination, ReadOnlySpan<TPixel> background, ReadOnlySpan<TPixel> source, ReadOnlySpan<float> amount)
-        {
-            this.Blend<TPixel>(memoryManager, destination, background, source, amount);
-        }
-
-        /// <summary>
-        /// Blends 2 rows together
-        /// </summary>
-        /// <typeparam name="TPixelSrc">the pixel format of the source span</typeparam>
-        /// <param name="memoryManager">memory manager to use internally</param>
-        /// <param name="destination">the destination span</param>
-        /// <param name="background">the background span</param>
-        /// <param name="source">the source span</param>
-        /// <param name="amount">
-        /// A span with values between 0 and 1 indicating the weight of the second source vector.
-        /// At amount = 0, "from" is returned, at amount = 1, "to" is returned.
-        /// </param>
-        public void Blend<TPixelSrc>(MemoryAllocator memoryManager, Span<TPixel> destination, ReadOnlySpan<TPixel> background, ReadOnlySpan<TPixelSrc> source, ReadOnlySpan<float> amount)
-            where TPixelSrc : struct, IPixel<TPixelSrc>
-        {
-            Guard.MustBeGreaterThanOrEqualTo(background.Length, destination.Length, nameof(background.Length));
-            Guard.MustBeGreaterThanOrEqualTo(source.Length, destination.Length, nameof(source.Length));
-            Guard.MustBeGreaterThanOrEqualTo(amount.Length, destination.Length, nameof(amount.Length));
-
-            using (IMemoryOwner<Vector4> buffer = memoryManager.Allocate<Vector4>(destination.Length * 3))
-            {
-                Span<Vector4> destinationSpan = buffer.Slice(0, destination.Length);
-                Span<Vector4> backgroundSpan = buffer.Slice(destination.Length, destination.Length);
-                Span<Vector4> sourceSpan = buffer.Slice(destination.Length * 2, destination.Length);
-
-                PixelOperations<TPixel>.Instance.ToScaledVector4(background, backgroundSpan, destination.Length);
-                PixelOperations<TPixelSrc>.Instance.ToScaledVector4(source, sourceSpan, destination.Length);
-
-                this.BlendFunction(destinationSpan, backgroundSpan, sourceSpan, amount);
-
-                PixelOperations<TPixel>.Instance.PackFromScaledVector4(destinationSpan, destination, destination.Length);
-            }
-        }
-
-        /// <summary>
-        /// Blends 2 rows together
-        /// </summary>
-        /// <typeparam name="TPixelSrc">the pixel format of the source span</typeparam>
-        /// <param name="memoryManager">memory manager to use internally</param>
-        /// <param name="destination">the destination span</param>
-        /// <param name="background">the background span</param>
-        /// <param name="source">the source span</param>
-        /// <param name="amount">
-        /// A value between 0 and 1 indicating the weight of the second source vector.
-        /// At amount = 0, "from" is returned, at amount = 1, "to" is returned.
-        /// </param>
-        public void Blend<TPixelSrc>(MemoryAllocator memoryManager, Span<TPixel> destination, ReadOnlySpan<TPixel> background, ReadOnlySpan<TPixelSrc> source, float amount)
-            where TPixelSrc : struct, IPixel<TPixelSrc>
-        {
-            Guard.MustBeGreaterThanOrEqualTo(background.Length, destination.Length, nameof(background.Length));
-            Guard.MustBeGreaterThanOrEqualTo(source.Length, destination.Length, nameof(source.Length));
-            Guard.MustBeBetweenOrEqualTo(amount, 0, 1, nameof(amount));
-
-            using (IMemoryOwner<Vector4> buffer = memoryManager.Allocate<Vector4>(destination.Length * 3))
-            {
-                Span<Vector4> destinationSpan = buffer.Slice(0, destination.Length);
-                Span<Vector4> backgroundSpan = buffer.Slice(destination.Length, destination.Length);
-                Span<Vector4> sourceSpan = buffer.Slice(destination.Length * 2, destination.Length);
-
-                PixelOperations<TPixel>.Instance.ToScaledVector4(background, backgroundSpan, destination.Length);
-                PixelOperations<TPixelSrc>.Instance.ToScaledVector4(source, sourceSpan, destination.Length);
-
-                this.BlendFunction(destinationSpan, backgroundSpan, sourceSpan, amount);
-
-                PixelOperations<TPixel>.Instance.PackFromScaledVector4(destinationSpan, destination, destination.Length);
-            }
-        }
-    }
-=======
 ﻿// Copyright (c) Six Labors and contributors.
 // Licensed under the Apache License, Version 2.0.
 
@@ -319,5 +179,4 @@
             }
         }
     }
->>>>>>> 700b07ee
 }