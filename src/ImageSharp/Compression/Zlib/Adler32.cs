// Copyright (c) Six Labors.
// Licensed under the Apache License, Version 2.0.

using System;
using System.Runtime.CompilerServices;
using System.Runtime.InteropServices;
#if SUPPORTS_RUNTIME_INTRINSICS
using System.Runtime.Intrinsics;
using System.Runtime.Intrinsics.X86;
#if NET5_0_OR_GREATER
using System.Runtime.Intrinsics.Arm;
#endif
#endif

#pragma warning disable IDE0007 // Use implicit type
namespace SixLabors.ImageSharp.Compression.Zlib
{
    /// <summary>
    /// Calculates the 32 bit Adler checksum of a given buffer according to
    /// RFC 1950. ZLIB Compressed Data Format Specification version 3.3)
    /// </summary>
    internal static class Adler32
    {
        /// <summary>
        /// The default initial seed value of a Adler32 checksum calculation.
        /// </summary>
        public const uint SeedValue = 1U;

        // Largest prime smaller than 65536
        private const uint Base = 65521;

        // NMAX is the largest n such that 255n(n+1)/2 + (n+1)(BASE-1) <= 2^32-1
        private const uint Nmax = 5552;

#if SUPPORTS_RUNTIME_INTRINSICS
        private const int MinBufferSize = 64;

<<<<<<< HEAD
        // Data will be processed in blocks of 32 bytes.
=======
>>>>>>> 47a759e7
        private const int BlockSize = 1 << 5;

        // The C# compiler emits this as a compile-time constant embedded in the PE file.
        private static ReadOnlySpan<byte> Tap1Tap2 => new byte[]
        {
            32, 31, 30, 29, 28, 27, 26, 25, 24, 23, 22, 21, 20, 19, 18, 17, // tap1
            16, 15, 14, 13, 12, 11, 10, 9, 8, 7, 6, 5, 4, 3, 2, 1 // tap2
        };
#endif

        /// <summary>
        /// Calculates the Adler32 checksum with the bytes taken from the span.
        /// </summary>
        /// <param name="buffer">The readonly span of bytes.</param>
        /// <returns>The <see cref="uint"/>.</returns>
        [MethodImpl(InliningOptions.ShortMethod)]
        public static uint Calculate(ReadOnlySpan<byte> buffer)
            => Calculate(SeedValue, buffer);

        /// <summary>
        /// Calculates the Adler32 checksum with the bytes taken from the span and seed.
        /// </summary>
        /// <param name="adler">The input Adler32 value.</param>
        /// <param name="buffer">The readonly span of bytes.</param>
        /// <returns>The <see cref="uint"/>.</returns>
        [MethodImpl(InliningOptions.HotPath | InliningOptions.ShortMethod)]
        public static uint Calculate(uint adler, ReadOnlySpan<byte> buffer)
        {
            if (buffer.IsEmpty)
            {
                return adler;
            }

#if SUPPORTS_RUNTIME_INTRINSICS
            if (Avx2.IsSupported && buffer.Length >= MinBufferSize)
            {
                return CalculateAvx2(adler, buffer);
            }

            if (Ssse3.IsSupported && buffer.Length >= MinBufferSize)
            {
                return CalculateSse(adler, buffer);
            }
#if NET5_0_OR_GREATER
            if (AdvSimd.IsSupported && buffer.Length >= MinBufferSize)
            {
                return CalculateArm(adler, buffer);
            }
#endif
#endif
            return CalculateScalar(adler, buffer);
        }

        // Based on https://github.com/chromium/chromium/blob/master/third_party/zlib/adler32_simd.c
#if SUPPORTS_RUNTIME_INTRINSICS
        [MethodImpl(InliningOptions.HotPath | InliningOptions.ShortMethod)]
        private static unsafe uint CalculateSse(uint adler, ReadOnlySpan<byte> buffer)
        {
            uint s1 = adler & 0xFFFF;
            uint s2 = (adler >> 16) & 0xFFFF;

            // Process the data in blocks.
            uint length = (uint)buffer.Length;
            uint blocks = length / BlockSize;
            length -= blocks * BlockSize;

<<<<<<< HEAD
            fixed (byte* bufferPtr = buffer)
=======
            fixed (byte* bufferPtr = &MemoryMarshal.GetReference(buffer))
>>>>>>> 47a759e7
            {
                fixed (byte* tapPtr = &MemoryMarshal.GetReference(Tap1Tap2))
                {
                    byte* localBufferPtr = bufferPtr;

                    // _mm_setr_epi8 on x86
                    Vector128<sbyte> tap1 = Sse2.LoadVector128((sbyte*)tapPtr);
                    Vector128<sbyte> tap2 = Sse2.LoadVector128((sbyte*)(tapPtr + 0x10));
                    Vector128<byte> zero = Vector128<byte>.Zero;
                    var ones = Vector128.Create((short)1);

                    while (blocks > 0)
                    {
<<<<<<< HEAD
                        uint n = Nmax / BlockSize;  /* The NMAX constraint. */
=======
                        uint n = NMAX / BlockSize;  /* The NMAX constraint. */
>>>>>>> 47a759e7
                        if (n > blocks)
                        {
                            n = blocks;
                        }

                        blocks -= n;

                        // Process n blocks of data. At most NMAX data bytes can be
                        // processed before s2 must be reduced modulo BASE.
                        Vector128<uint> v_ps = Vector128.CreateScalar(s1 * n);
                        Vector128<uint> v_s2 = Vector128.CreateScalar(s2);
                        Vector128<uint> v_s1 = Vector128<uint>.Zero;

                        do
                        {
                            // Load 32 input bytes.
                            Vector128<byte> bytes1 = Sse3.LoadDquVector128(localBufferPtr);
                            Vector128<byte> bytes2 = Sse3.LoadDquVector128(localBufferPtr + 0x10);

                            // Add previous block byte sum to v_ps.
                            v_ps = Sse2.Add(v_ps, v_s1);

                            // Horizontally add the bytes for s1, multiply-adds the
                            // bytes by [ 32, 31, 30, ... ] for s2.
                            v_s1 = Sse2.Add(v_s1, Sse2.SumAbsoluteDifferences(bytes1, zero).AsUInt32());
                            Vector128<short> mad1 = Ssse3.MultiplyAddAdjacent(bytes1, tap1);
                            v_s2 = Sse2.Add(v_s2, Sse2.MultiplyAddAdjacent(mad1, ones).AsUInt32());

                            v_s1 = Sse2.Add(v_s1, Sse2.SumAbsoluteDifferences(bytes2, zero).AsUInt32());
                            Vector128<short> mad2 = Ssse3.MultiplyAddAdjacent(bytes2, tap2);
                            v_s2 = Sse2.Add(v_s2, Sse2.MultiplyAddAdjacent(mad2, ones).AsUInt32());

                            localBufferPtr += BlockSize;
                        }
                        while (--n > 0);

                        v_s2 = Sse2.Add(v_s2, Sse2.ShiftLeftLogical(v_ps, 5));

                        // Sum epi32 ints v_s1(s2) and accumulate in s1(s2).
                        const byte S2301 = 0b1011_0001;  // A B C D -> B A D C
                        const byte S1032 = 0b0100_1110;  // A B C D -> C D A B

                        v_s1 = Sse2.Add(v_s1, Sse2.Shuffle(v_s1, S1032));

                        s1 += v_s1.ToScalar();

                        v_s2 = Sse2.Add(v_s2, Sse2.Shuffle(v_s2, S2301));
                        v_s2 = Sse2.Add(v_s2, Sse2.Shuffle(v_s2, S1032));

                        s2 = v_s2.ToScalar();

                        // Reduce.
                        s1 %= Base;
                        s2 %= Base;
                    }

                    if (length > 0)
                    {
                        HandleLeftOver(localBufferPtr, length, ref s1, ref s2);
                    }

                    return s1 | (s2 << 16);
                }
            }
        }

<<<<<<< HEAD
        private static unsafe void HandleLeftOver(byte* localBufferPtr, uint length, ref uint s1, ref uint s2)
        {
            if (length >= 16)
            {
                s2 += s1 += localBufferPtr[0];
                s2 += s1 += localBufferPtr[1];
                s2 += s1 += localBufferPtr[2];
                s2 += s1 += localBufferPtr[3];
                s2 += s1 += localBufferPtr[4];
                s2 += s1 += localBufferPtr[5];
                s2 += s1 += localBufferPtr[6];
                s2 += s1 += localBufferPtr[7];
                s2 += s1 += localBufferPtr[8];
                s2 += s1 += localBufferPtr[9];
                s2 += s1 += localBufferPtr[10];
                s2 += s1 += localBufferPtr[11];
                s2 += s1 += localBufferPtr[12];
                s2 += s1 += localBufferPtr[13];
                s2 += s1 += localBufferPtr[14];
                s2 += s1 += localBufferPtr[15];

                localBufferPtr += 16;
                length -= 16;
            }

            while (length-- > 0)
            {
                s2 += s1 += *localBufferPtr++;
            }

            if (s1 >= Base)
            {
                s1 -= Base;
            }

            s2 %= Base;
        }

#if NET5_0_OR_GREATER

        // Based on: https://github.com/chromium/chromium/blob/master/third_party/zlib/adler32_simd.c
        [MethodImpl(InliningOptions.HotPath | InliningOptions.ShortMethod)]
        private static unsafe uint CalculateArm(uint adler, ReadOnlySpan<byte> buffer)
        {
            // Split Adler-32 into component sums.
            uint s1 = adler & 0xFFFF;
            uint s2 = (adler >> 16) & 0xFFFF;
            uint length = (uint)buffer.Length;

            // Process the data in blocks.
            long blocks = length / BlockSize;
            length -= (uint)(blocks * BlockSize);
=======
        // Based on: https://github.com/zlib-ng/zlib-ng/blob/develop/arch/x86/adler32_avx2.c
        [MethodImpl(InliningOptions.HotPath | InliningOptions.ShortMethod)]
        public static unsafe uint CalculateAvx2(uint adler, ReadOnlySpan<byte> buffer)
        {
            uint s1 = adler & 0xFFFF;
            uint s2 = (adler >> 16) & 0xFFFF;
            uint length = (uint)buffer.Length;

>>>>>>> 47a759e7
            fixed (byte* bufferPtr = &MemoryMarshal.GetReference(buffer))
            {
                byte* localBufferPtr = bufferPtr;

<<<<<<< HEAD
                while (blocks != 0)
                {
                    uint n = Nmax / BlockSize;
                    if (n > blocks)
                    {
                        n = (uint)blocks;
                    }

                    blocks -= n;

                    // Process n blocks of data. At most nMax data bytes can be
                    // processed before s2 must be reduced modulo Base.
                    Vector128<uint> vs1 = Vector128<uint>.Zero;
                    Vector128<uint> vs2 = vs1.WithElement(3, s1 * n);
                    Vector128<ushort> vColumnSum1 = Vector128<ushort>.Zero;
                    Vector128<ushort> vColumnSum2 = Vector128<ushort>.Zero;
                    Vector128<ushort> vColumnSum3 = Vector128<ushort>.Zero;
                    Vector128<ushort> vColumnSum4 = Vector128<ushort>.Zero;

                    do
                    {
                        // Load 32 input bytes.
                        Vector128<ushort> bytes1 = AdvSimd.LoadVector128(localBufferPtr).AsUInt16();
                        Vector128<ushort> bytes2 = AdvSimd.LoadVector128(localBufferPtr + 0x10).AsUInt16();

                        // Add previous block byte sum to v_s2.
                        vs2 = AdvSimd.Add(vs2, vs1);

                        // Horizontally add the bytes for s1.
                        vs1 = AdvSimd.AddPairwiseWideningAndAdd(
                            vs1.AsUInt32(),
                            AdvSimd.AddPairwiseWideningAndAdd(AdvSimd.AddPairwiseWidening(bytes1.AsByte()).AsUInt16(), bytes2.AsByte()));

                        // Vertically add the bytes for s2.
                        vColumnSum1 = AdvSimd.AddWideningLower(vColumnSum1, bytes1.GetLower().AsByte());
                        vColumnSum2 = AdvSimd.AddWideningLower(vColumnSum2, bytes1.GetUpper().AsByte());
                        vColumnSum3 = AdvSimd.AddWideningLower(vColumnSum3, bytes2.GetLower().AsByte());
                        vColumnSum4 = AdvSimd.AddWideningLower(vColumnSum4, bytes2.GetUpper().AsByte());

                        localBufferPtr += BlockSize;
                    }
                    while (--n > 0);

                    vs2 = AdvSimd.ShiftLeftLogical(vs2, 5);

                    // Multiply-add bytes by [ 32, 31, 30, ... ] for s2.
                    vs2 = AdvSimd.MultiplyWideningLowerAndAdd(vs2, vColumnSum1.GetLower(), Vector64.Create((ushort)32, 31, 30, 29));
                    vs2 = AdvSimd.MultiplyWideningLowerAndAdd(vs2, vColumnSum1.GetUpper(), Vector64.Create((ushort)28, 27, 26, 25));
                    vs2 = AdvSimd.MultiplyWideningLowerAndAdd(vs2, vColumnSum2.GetLower(), Vector64.Create((ushort)24, 23, 22, 21));
                    vs2 = AdvSimd.MultiplyWideningLowerAndAdd(vs2, vColumnSum2.GetUpper(), Vector64.Create((ushort)20, 19, 18, 17));
                    vs2 = AdvSimd.MultiplyWideningLowerAndAdd(vs2, vColumnSum3.GetLower(), Vector64.Create((ushort)16, 15, 14, 13));
                    vs2 = AdvSimd.MultiplyWideningLowerAndAdd(vs2, vColumnSum3.GetUpper(), Vector64.Create((ushort)12, 11, 10, 9));
                    vs2 = AdvSimd.MultiplyWideningLowerAndAdd(vs2, vColumnSum4.GetLower(), Vector64.Create((ushort)8, 7, 6, 5));
                    vs2 = AdvSimd.MultiplyWideningLowerAndAdd(vs2, vColumnSum4.GetUpper(), Vector64.Create((ushort)4, 3, 2, 1));

                    // Sum epi32 ints v_s1(s2) and accumulate in s1(s2).
                    Vector64<uint> sum1 = AdvSimd.AddPairwise(vs1.GetLower(), vs1.GetUpper());
                    Vector64<uint> sum2 = AdvSimd.AddPairwise(vs2.GetLower(), vs2.GetUpper());
                    Vector64<uint> s1s2 = AdvSimd.AddPairwise(sum1, sum2);

                    // Store the results.
                    s1 += AdvSimd.Extract(s1s2, 0);
                    s2 += AdvSimd.Extract(s1s2, 1);

                    // Reduce.
                    s1 %= Base;
                    s2 %= Base;
                }

                if (length != 0)
                {
                    HandleLeftOver(localBufferPtr, length, ref s1, ref s2);
=======
                Vector256<byte> zero = Vector256<byte>.Zero;
                var dot3v = Vector256.Create((short)1);
                var dot2v = Vector256.Create(32, 31, 30, 29, 28, 27, 26, 25, 24, 23, 22, 21, 20, 19, 18, 17, 16, 15, 14, 13, 12, 11, 10, 9, 8, 7, 6, 5, 4, 3, 2, 1);

                // Process n blocks of data. At most NMAX data bytes can be
                // processed before s2 must be reduced modulo BASE.
                var vs1 = Vector256.CreateScalar(s1);
                var vs2 = Vector256.CreateScalar(s2);

                while (length >= 32)
                {
                    int k = length < NMAX ? (int)length : (int)NMAX;
                    k -= k % 32;
                    length -= (uint)k;

                    Vector256<uint> vs10 = vs1;
                    Vector256<uint> vs3 = Vector256<uint>.Zero;

                    while (k >= 32)
                    {
                        // Load 32 input bytes.
                        Vector256<byte> block = Avx.LoadVector256(localBufferPtr);

                        // Sum of abs diff, resulting in 2 x int32's
                        Vector256<ushort> vs1sad = Avx2.SumAbsoluteDifferences(block, zero);

                        vs1 = Avx2.Add(vs1, vs1sad.AsUInt32());
                        vs3 = Avx2.Add(vs3, vs10);

                        // sum 32 uint8s to 16 shorts.
                        Vector256<short> vshortsum2 = Avx2.MultiplyAddAdjacent(block, dot2v);

                        // sum 16 shorts to 8 uint32s.
                        Vector256<int> vsum2 = Avx2.MultiplyAddAdjacent(vshortsum2, dot3v);

                        vs2 = Avx2.Add(vsum2.AsUInt32(), vs2);
                        vs10 = vs1;

                        localBufferPtr += BlockSize;
                        k -= 32;
                    }

                    // Defer the multiplication with 32 to outside of the loop.
                    vs3 = Avx2.ShiftLeftLogical(vs3, 5);
                    vs2 = Avx2.Add(vs2, vs3);

                    s1 = (uint)Numerics.EvenReduceSum(vs1.AsInt32());
                    s2 = (uint)Numerics.ReduceSum(vs2.AsInt32());

                    s1 %= BASE;
                    s2 %= BASE;

                    vs1 = Vector256.CreateScalar(s1);
                    vs2 = Vector256.CreateScalar(s2);
>>>>>>> 47a759e7
                }

                if (length > 0)
                {
                    HandleLeftOver(localBufferPtr, length, ref s1, ref s2);
                }

                return s1 | (s2 << 16);
            }
        }

        private static unsafe void HandleLeftOver(byte* localBufferPtr, uint length, ref uint s1, ref uint s2)
        {
            if (length >= 16)
            {
                s2 += s1 += localBufferPtr[0];
                s2 += s1 += localBufferPtr[1];
                s2 += s1 += localBufferPtr[2];
                s2 += s1 += localBufferPtr[3];
                s2 += s1 += localBufferPtr[4];
                s2 += s1 += localBufferPtr[5];
                s2 += s1 += localBufferPtr[6];
                s2 += s1 += localBufferPtr[7];
                s2 += s1 += localBufferPtr[8];
                s2 += s1 += localBufferPtr[9];
                s2 += s1 += localBufferPtr[10];
                s2 += s1 += localBufferPtr[11];
                s2 += s1 += localBufferPtr[12];
                s2 += s1 += localBufferPtr[13];
                s2 += s1 += localBufferPtr[14];
                s2 += s1 += localBufferPtr[15];

                localBufferPtr += 16;
                length -= 16;
            }

<<<<<<< HEAD
            // Return the recombined sums.
            return s1 | (s2 << 16);
=======
            while (length-- > 0)
            {
                s2 += s1 += *localBufferPtr++;
            }

            if (s1 >= BASE)
            {
                s1 -= BASE;
            }

            s2 %= BASE;
>>>>>>> 47a759e7
        }

#endif
#endif

        [MethodImpl(InliningOptions.HotPath | InliningOptions.ShortMethod)]
        private static unsafe uint CalculateScalar(uint adler, ReadOnlySpan<byte> buffer)
        {
            uint s1 = adler & 0xFFFF;
            uint s2 = (adler >> 16) & 0xFFFF;

            fixed (byte* bufferPtr = &MemoryMarshal.GetReference(buffer))
            {
                byte* localBufferPtr = bufferPtr;
                uint length = (uint)buffer.Length;

                while (length > 0)
                {
                    uint k = length < Nmax ? length : Nmax;
                    length -= k;

                    while (k >= 16)
                    {
                        s2 += s1 += localBufferPtr[0];
                        s2 += s1 += localBufferPtr[1];
                        s2 += s1 += localBufferPtr[2];
                        s2 += s1 += localBufferPtr[3];
                        s2 += s1 += localBufferPtr[4];
                        s2 += s1 += localBufferPtr[5];
                        s2 += s1 += localBufferPtr[6];
                        s2 += s1 += localBufferPtr[7];
                        s2 += s1 += localBufferPtr[8];
                        s2 += s1 += localBufferPtr[9];
                        s2 += s1 += localBufferPtr[10];
                        s2 += s1 += localBufferPtr[11];
                        s2 += s1 += localBufferPtr[12];
                        s2 += s1 += localBufferPtr[13];
                        s2 += s1 += localBufferPtr[14];
                        s2 += s1 += localBufferPtr[15];

                        localBufferPtr += 16;
                        k -= 16;
                    }

                    while (k-- > 0)
                    {
                        s2 += s1 += *localBufferPtr++;
                    }

                    s1 %= Base;
                    s2 %= Base;
                }

                return (s2 << 16) | s1;
            }
        }
    }
}<|MERGE_RESOLUTION|>--- conflicted
+++ resolved
@@ -35,10 +35,7 @@
 #if SUPPORTS_RUNTIME_INTRINSICS
         private const int MinBufferSize = 64;
 
-<<<<<<< HEAD
         // Data will be processed in blocks of 32 bytes.
-=======
->>>>>>> 47a759e7
         private const int BlockSize = 1 << 5;
 
         // The C# compiler emits this as a compile-time constant embedded in the PE file.
@@ -105,11 +102,7 @@
             uint blocks = length / BlockSize;
             length -= blocks * BlockSize;
 
-<<<<<<< HEAD
-            fixed (byte* bufferPtr = buffer)
-=======
             fixed (byte* bufferPtr = &MemoryMarshal.GetReference(buffer))
->>>>>>> 47a759e7
             {
                 fixed (byte* tapPtr = &MemoryMarshal.GetReference(Tap1Tap2))
                 {
@@ -123,11 +116,7 @@
 
                     while (blocks > 0)
                     {
-<<<<<<< HEAD
                         uint n = Nmax / BlockSize;  /* The NMAX constraint. */
-=======
-                        uint n = NMAX / BlockSize;  /* The NMAX constraint. */
->>>>>>> 47a759e7
                         if (n > blocks)
                         {
                             n = blocks;
@@ -194,7 +183,83 @@
             }
         }
 
-<<<<<<< HEAD
+        // Based on: https://github.com/zlib-ng/zlib-ng/blob/develop/arch/x86/adler32_avx2.c
+        [MethodImpl(InliningOptions.HotPath | InliningOptions.ShortMethod)]
+        public static unsafe uint CalculateAvx2(uint adler, ReadOnlySpan<byte> buffer)
+        {
+            uint s1 = adler & 0xFFFF;
+            uint s2 = (adler >> 16) & 0xFFFF;
+            uint length = (uint)buffer.Length;
+
+            fixed (byte* bufferPtr = &MemoryMarshal.GetReference(buffer))
+            {
+                byte* localBufferPtr = bufferPtr;
+
+                Vector256<byte> zero = Vector256<byte>.Zero;
+                var dot3v = Vector256.Create((short)1);
+                var dot2v = Vector256.Create(32, 31, 30, 29, 28, 27, 26, 25, 24, 23, 22, 21, 20, 19, 18, 17, 16, 15, 14, 13, 12, 11, 10, 9, 8, 7, 6, 5, 4, 3, 2, 1);
+
+                // Process n blocks of data. At most NMAX data bytes can be
+                // processed before s2 must be reduced modulo BASE.
+                var vs1 = Vector256.CreateScalar(s1);
+                var vs2 = Vector256.CreateScalar(s2);
+
+                while (length >= 32)
+                {
+                    int k = length < Nmax ? (int)length : (int)Nmax;
+                    k -= k % 32;
+                    length -= (uint)k;
+
+                    Vector256<uint> vs10 = vs1;
+                    Vector256<uint> vs3 = Vector256<uint>.Zero;
+
+                    while (k >= 32)
+                    {
+                        // Load 32 input bytes.
+                        Vector256<byte> block = Avx.LoadVector256(localBufferPtr);
+
+                        // Sum of abs diff, resulting in 2 x int32's
+                        Vector256<ushort> vs1sad = Avx2.SumAbsoluteDifferences(block, zero);
+
+                        vs1 = Avx2.Add(vs1, vs1sad.AsUInt32());
+                        vs3 = Avx2.Add(vs3, vs10);
+
+                        // sum 32 uint8s to 16 shorts.
+                        Vector256<short> vshortsum2 = Avx2.MultiplyAddAdjacent(block, dot2v);
+
+                        // sum 16 shorts to 8 uint32s.
+                        Vector256<int> vsum2 = Avx2.MultiplyAddAdjacent(vshortsum2, dot3v);
+
+                        vs2 = Avx2.Add(vsum2.AsUInt32(), vs2);
+                        vs10 = vs1;
+
+                        localBufferPtr += BlockSize;
+                        k -= 32;
+                    }
+
+                    // Defer the multiplication with 32 to outside of the loop.
+                    vs3 = Avx2.ShiftLeftLogical(vs3, 5);
+                    vs2 = Avx2.Add(vs2, vs3);
+
+                    s1 = (uint)Numerics.EvenReduceSum(vs1.AsInt32());
+                    s2 = (uint)Numerics.ReduceSum(vs2.AsInt32());
+
+                    s1 %= Base;
+                    s2 %= Base;
+
+                    vs1 = Vector256.CreateScalar(s1);
+                    vs2 = Vector256.CreateScalar(s2);
+                }
+
+                if (length > 0)
+                {
+                    HandleLeftOver(localBufferPtr, length, ref s1, ref s2);
+                }
+
+                return s1 | (s2 << 16);
+            }
+        }
+
         private static unsafe void HandleLeftOver(byte* localBufferPtr, uint length, ref uint s1, ref uint s2)
         {
             if (length >= 16)
@@ -247,21 +312,10 @@
             // Process the data in blocks.
             long blocks = length / BlockSize;
             length -= (uint)(blocks * BlockSize);
-=======
-        // Based on: https://github.com/zlib-ng/zlib-ng/blob/develop/arch/x86/adler32_avx2.c
-        [MethodImpl(InliningOptions.HotPath | InliningOptions.ShortMethod)]
-        public static unsafe uint CalculateAvx2(uint adler, ReadOnlySpan<byte> buffer)
-        {
-            uint s1 = adler & 0xFFFF;
-            uint s2 = (adler >> 16) & 0xFFFF;
-            uint length = (uint)buffer.Length;
-
->>>>>>> 47a759e7
             fixed (byte* bufferPtr = &MemoryMarshal.GetReference(buffer))
             {
                 byte* localBufferPtr = bufferPtr;
 
-<<<<<<< HEAD
                 while (blocks != 0)
                 {
                     uint n = Nmax / BlockSize;
@@ -331,119 +385,14 @@
                     s2 %= Base;
                 }
 
-                if (length != 0)
+                if (length > 0)
                 {
                     HandleLeftOver(localBufferPtr, length, ref s1, ref s2);
-=======
-                Vector256<byte> zero = Vector256<byte>.Zero;
-                var dot3v = Vector256.Create((short)1);
-                var dot2v = Vector256.Create(32, 31, 30, 29, 28, 27, 26, 25, 24, 23, 22, 21, 20, 19, 18, 17, 16, 15, 14, 13, 12, 11, 10, 9, 8, 7, 6, 5, 4, 3, 2, 1);
-
-                // Process n blocks of data. At most NMAX data bytes can be
-                // processed before s2 must be reduced modulo BASE.
-                var vs1 = Vector256.CreateScalar(s1);
-                var vs2 = Vector256.CreateScalar(s2);
-
-                while (length >= 32)
-                {
-                    int k = length < NMAX ? (int)length : (int)NMAX;
-                    k -= k % 32;
-                    length -= (uint)k;
-
-                    Vector256<uint> vs10 = vs1;
-                    Vector256<uint> vs3 = Vector256<uint>.Zero;
-
-                    while (k >= 32)
-                    {
-                        // Load 32 input bytes.
-                        Vector256<byte> block = Avx.LoadVector256(localBufferPtr);
-
-                        // Sum of abs diff, resulting in 2 x int32's
-                        Vector256<ushort> vs1sad = Avx2.SumAbsoluteDifferences(block, zero);
-
-                        vs1 = Avx2.Add(vs1, vs1sad.AsUInt32());
-                        vs3 = Avx2.Add(vs3, vs10);
-
-                        // sum 32 uint8s to 16 shorts.
-                        Vector256<short> vshortsum2 = Avx2.MultiplyAddAdjacent(block, dot2v);
-
-                        // sum 16 shorts to 8 uint32s.
-                        Vector256<int> vsum2 = Avx2.MultiplyAddAdjacent(vshortsum2, dot3v);
-
-                        vs2 = Avx2.Add(vsum2.AsUInt32(), vs2);
-                        vs10 = vs1;
-
-                        localBufferPtr += BlockSize;
-                        k -= 32;
-                    }
-
-                    // Defer the multiplication with 32 to outside of the loop.
-                    vs3 = Avx2.ShiftLeftLogical(vs3, 5);
-                    vs2 = Avx2.Add(vs2, vs3);
-
-                    s1 = (uint)Numerics.EvenReduceSum(vs1.AsInt32());
-                    s2 = (uint)Numerics.ReduceSum(vs2.AsInt32());
-
-                    s1 %= BASE;
-                    s2 %= BASE;
-
-                    vs1 = Vector256.CreateScalar(s1);
-                    vs2 = Vector256.CreateScalar(s2);
->>>>>>> 47a759e7
-                }
-
-                if (length > 0)
-                {
-                    HandleLeftOver(localBufferPtr, length, ref s1, ref s2);
                 }
 
                 return s1 | (s2 << 16);
             }
         }
-
-        private static unsafe void HandleLeftOver(byte* localBufferPtr, uint length, ref uint s1, ref uint s2)
-        {
-            if (length >= 16)
-            {
-                s2 += s1 += localBufferPtr[0];
-                s2 += s1 += localBufferPtr[1];
-                s2 += s1 += localBufferPtr[2];
-                s2 += s1 += localBufferPtr[3];
-                s2 += s1 += localBufferPtr[4];
-                s2 += s1 += localBufferPtr[5];
-                s2 += s1 += localBufferPtr[6];
-                s2 += s1 += localBufferPtr[7];
-                s2 += s1 += localBufferPtr[8];
-                s2 += s1 += localBufferPtr[9];
-                s2 += s1 += localBufferPtr[10];
-                s2 += s1 += localBufferPtr[11];
-                s2 += s1 += localBufferPtr[12];
-                s2 += s1 += localBufferPtr[13];
-                s2 += s1 += localBufferPtr[14];
-                s2 += s1 += localBufferPtr[15];
-
-                localBufferPtr += 16;
-                length -= 16;
-            }
-
-<<<<<<< HEAD
-            // Return the recombined sums.
-            return s1 | (s2 << 16);
-=======
-            while (length-- > 0)
-            {
-                s2 += s1 += *localBufferPtr++;
-            }
-
-            if (s1 >= BASE)
-            {
-                s1 -= BASE;
-            }
-
-            s2 %= BASE;
->>>>>>> 47a759e7
-        }
-
 #endif
 #endif
 
