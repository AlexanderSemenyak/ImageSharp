--- conflicted
+++ resolved
@@ -118,52 +118,13 @@
 
                 for (int y = rows.Min; y < rows.Max; y++)
                 {
-                    Span<TPixel> targetRowSpan = this.targetPixels.GetRowSpan(y).Slice(this.bounds.X);
+                    Span<TPixel> targetRowSpan = this.targetPixels.GetRowSpanUnchecked(y).Slice(this.bounds.X);
                     PixelOperations<TPixel>.Instance.ToVector4(this.configuration, targetRowSpan.Slice(0, span.Length), span);
 
                     if (this.preserveAlpha)
                     {
                         for (int x = 0; x < this.bounds.Width; x++)
                         {
-<<<<<<< HEAD
-                            Span<TPixel> targetRowSpan = targetPixels.GetRowSpanUnchecked(y).Slice(startX);
-                            PixelOperations<TPixel>.Instance.ToVector4(configuration, targetRowSpan.Slice(0, length), vectorSpan);
-
-                            if (preserveAlpha)
-                            {
-                                for (int x = 0; x < width; x++)
-                                {
-                                    DenseMatrixUtils.Convolve3(
-                                        in matrix,
-                                        sourcePixels,
-                                        ref vectorSpanRef,
-                                        y,
-                                        x,
-                                        startY,
-                                        maxY,
-                                        startX,
-                                        maxX);
-                                }
-                            }
-                            else
-                            {
-                                for (int x = 0; x < width; x++)
-                                {
-                                    DenseMatrixUtils.Convolve4(
-                                        in matrix,
-                                        sourcePixels,
-                                        ref vectorSpanRef,
-                                        y,
-                                        x,
-                                        startY,
-                                        maxY,
-                                        startX,
-                                        maxX);
-                                }
-                            }
-
-                            PixelOperations<TPixel>.Instance.FromVector4Destructive(configuration, vectorSpan, targetRowSpan);
-=======
                             DenseMatrixUtils.Convolve3(
                                 in this.kernel,
                                 this.sourcePixels,
@@ -174,7 +135,6 @@
                                 maxY,
                                 this.bounds.X,
                                 maxX);
->>>>>>> 1a1c3190
                         }
                     }
                     else
