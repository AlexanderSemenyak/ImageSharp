--- conflicted
+++ resolved
@@ -16,7 +16,6 @@
   </PropertyGroup>
 
   <ItemGroup>
-<<<<<<< HEAD
     <Compile Remove="Formats\Tiff\__obsolete\**" />
     <EmbeddedResource Remove="Formats\Tiff\__obsolete\**" />
     <None Remove="Formats\Tiff\__obsolete\**" />
@@ -25,9 +24,7 @@
   <ItemGroup>
     <PackageReference Include="Microsoft.SourceLink.GitHub" />
     <PackageReference Include="MinVer" PrivateAssets="All" />
-=======
     <None Include="..\..\shared-infrastructure\branding\icons\imagesharp\sixlabors.imagesharp.128.png" Pack="true" PackagePath="" />
->>>>>>> 9c600fbc
   </ItemGroup>
 
   <ItemGroup Condition=" '$(TargetFramework)' == 'netcoreapp2.1' ">
