--- conflicted
+++ resolved
@@ -117,7 +117,6 @@
             Guard.NotNull(encoder, nameof(encoder));
 
             encoder.Encode(this, stream);
-<<<<<<< HEAD
         }
 
         /// <summary>
@@ -129,19 +128,6 @@
             return new Image<TPixel>(this);
         }
 
-=======
-        }
-
-        /// <summary>
-        /// Clones the current image
-        /// </summary>
-        /// <returns>Returns a new image with all the same metadata as the original.</returns>
-        public new Image<TPixel> Clone()
-        {
-            return new Image<TPixel>(this);
-        }
-
->>>>>>> 9b34d096
         /// <inheritdoc/>
         public override string ToString()
         {
