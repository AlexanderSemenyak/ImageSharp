--- conflicted
+++ resolved
@@ -9,8 +9,8 @@
     internal static class TiffColorDecoderFactory<TPixel>
         where TPixel : unmanaged, IPixel<TPixel>
     {
-<<<<<<< HEAD
         public static TiffBaseColorDecoder<TPixel> Create(
+            Configuration configuration,
             MemoryAllocator memoryAllocator,
             TiffColorType colorType,
             TiffBitsPerSample bitsPerSample,
@@ -19,9 +19,6 @@
             Rational[] ycbcrCoefficients,
             ushort[] ycbcrSubSampling,
             ByteOrder byteOrder)
-=======
-        public static TiffBaseColorDecoder<TPixel> Create(Configuration configuration, TiffColorType colorType, TiffBitsPerSample bitsPerSample, ushort[] colorMap, ByteOrder byteOrder)
->>>>>>> 25dadda6
         {
             switch (colorType)
             {
@@ -216,10 +213,9 @@
                     DebugGuard.IsTrue(colorMap == null, "colorMap");
                     return new RgbPlanarTiffColor<TPixel>(bitsPerSample);
 
-<<<<<<< HEAD
                 case TiffColorType.YCbCrPlanar:
                     return new YCbCrPlanarTiffColor<TPixel>(referenceBlackAndWhite, ycbcrCoefficients, ycbcrSubSampling);
-=======
+
                 case TiffColorType.Rgb161616Planar:
                     DebugGuard.IsTrue(colorMap == null, "colorMap");
                     return new Rgb16PlanarTiffColor<TPixel>(byteOrder == ByteOrder.BigEndian);
@@ -231,7 +227,6 @@
                 case TiffColorType.Rgb323232Planar:
                     DebugGuard.IsTrue(colorMap == null, "colorMap");
                     return new Rgb32PlanarTiffColor<TPixel>(byteOrder == ByteOrder.BigEndian);
->>>>>>> 25dadda6
 
                 default:
                     throw TiffThrowHelper.InvalidColorType(colorType.ToString());
