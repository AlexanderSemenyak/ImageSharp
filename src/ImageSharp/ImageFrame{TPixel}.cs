﻿// Copyright (c) Six Labors and contributors.
// Licensed under the Apache License, Version 2.0.

using System;
using System.Buffers;
using System.Numerics;
using System.Runtime.CompilerServices;
using System.Threading.Tasks;
using SixLabors.ImageSharp.Advanced;
using SixLabors.ImageSharp.Memory;
using SixLabors.ImageSharp.MetaData;
using SixLabors.ImageSharp.ParallelUtils;
using SixLabors.ImageSharp.PixelFormats;
using SixLabors.Memory;
using SixLabors.Primitives;

namespace SixLabors.ImageSharp
{
    /// <summary>
    /// Represents a single frame in a animation.
    /// </summary>
    /// <typeparam name="TPixel">The pixel format.</typeparam>
    public sealed class ImageFrame<TPixel> : IPixelSource<TPixel>, IDisposable
        where TPixel : struct, IPixel<TPixel>
    {
        private readonly Configuration configuration;
        private bool isDisposed;

        /// <summary>
        /// Initializes a new instance of the <see cref="ImageFrame{TPixel}" /> class.
        /// </summary>
        /// <param name="configuration">The configuration which allows altering default behaviour or extending the library.</param>
        /// <param name="width">The width of the image in pixels.</param>
        /// <param name="height">The height of the image in pixels.</param>
        internal ImageFrame(Configuration configuration, int width, int height)
            : this(configuration, width, height, new ImageFrameMetaData())
        {
        }

        /// <summary>
        /// Initializes a new instance of the <see cref="ImageFrame{TPixel}" /> class.
        /// </summary>
        /// <param name="configuration">The configuration which allows altering default behaviour or extending the library.</param>
        /// <param name="size">The <see cref="Size"/> of the frame.</param>
        /// <param name="metaData">The meta data.</param>
        internal ImageFrame(Configuration configuration, Size size, ImageFrameMetaData metaData)
            : this(configuration, size.Width, size.Height, metaData)
        {
        }

        /// <summary>
        /// Initializes a new instance of the <see cref="ImageFrame{TPixel}" /> class.
        /// </summary>
        /// <param name="configuration">The configuration which allows altering default behaviour or extending the library.</param>
        /// <param name="width">The width of the image in pixels.</param>
        /// <param name="height">The height of the image in pixels.</param>
        /// <param name="metaData">The meta data.</param>
        internal ImageFrame(Configuration configuration, int width, int height, ImageFrameMetaData metaData)
            : this(configuration, width, height, default(TPixel), metaData)
        {
        }

        /// <summary>
        /// Initializes a new instance of the <see cref="ImageFrame{TPixel}" /> class.
        /// </summary>
        /// <param name="configuration">The configuration which allows altering default behaviour or extending the library.</param>
        /// <param name="width">The width of the image in pixels.</param>
        /// <param name="height">The height of the image in pixels.</param>
        /// <param name="backgroundColor">The color to clear the image with.</param>
        internal ImageFrame(Configuration configuration, int width, int height, TPixel backgroundColor)
            : this(configuration, width, height, backgroundColor, new ImageFrameMetaData())
        {
        }

        /// <summary>
        /// Initializes a new instance of the <see cref="ImageFrame{TPixel}" /> class.
        /// </summary>
        /// <param name="configuration">The configuration which allows altering default behaviour or extending the library.</param>
        /// <param name="width">The width of the image in pixels.</param>
        /// <param name="height">The height of the image in pixels.</param>
        /// <param name="backgroundColor">The color to clear the image with.</param>
        /// <param name="metaData">The meta data.</param>
        internal ImageFrame(Configuration configuration, int width, int height, TPixel backgroundColor, ImageFrameMetaData metaData)
        {
            Guard.NotNull(configuration, nameof(configuration));
            Guard.MustBeGreaterThan(width, 0, nameof(width));
            Guard.MustBeGreaterThan(height, 0, nameof(height));

            this.configuration = configuration;
            this.MemoryAllocator = configuration.MemoryAllocator;
            this.PixelBuffer = this.MemoryAllocator.Allocate2D<TPixel>(width, height);
            this.MetaData = metaData ?? new ImageFrameMetaData();
            this.Clear(configuration.GetParallelOptions(), backgroundColor);
        }

        /// <summary>
        /// Initializes a new instance of the <see cref="ImageFrame{TPixel}" /> class wrapping an existing buffer.
        /// </summary>
        /// <param name="configuration">The configuration providing initialization code which allows extending the library.</param>
        /// <param name="width">The width of the image in pixels.</param>
        /// <param name="height">The height of the image in pixels.</param>
        /// <param name="memorySource">The memory source.</param>
        internal ImageFrame(Configuration configuration, int width, int height, MemorySource<TPixel> memorySource)
            : this(configuration, width, height, memorySource, new ImageFrameMetaData())
        {
        }

        /// <summary>
        /// Initializes a new instance of the <see cref="ImageFrame{TPixel}" /> class wrapping an existing buffer.
        /// </summary>
        /// <param name="configuration">The configuration providing initialization code which allows extending the library.</param>
        /// <param name="width">The width of the image in pixels.</param>
        /// <param name="height">The height of the image in pixels.</param>
        /// <param name="memorySource">The memory source.</param>
        /// <param name="metaData">The meta data.</param>
        internal ImageFrame(Configuration configuration, int width, int height, MemorySource<TPixel> memorySource, ImageFrameMetaData metaData)
        {
            Guard.NotNull(configuration, nameof(configuration));
            Guard.MustBeGreaterThan(width, 0, nameof(width));
            Guard.MustBeGreaterThan(height, 0, nameof(height));
            Guard.NotNull(metaData, nameof(metaData));

            this.configuration = configuration;
            this.MemoryAllocator = configuration.MemoryAllocator;
            this.PixelBuffer = new Buffer2D<TPixel>(memorySource, width, height);
            this.MetaData = metaData;
        }

        /// <summary>
        /// Initializes a new instance of the <see cref="ImageFrame{TPixel}" /> class.
        /// </summary>
        /// <param name="configuration">The configuration which allows altering default behaviour or extending the library.</param>
        /// <param name="source">The source.</param>
        internal ImageFrame(Configuration configuration, ImageFrame<TPixel> source)
        {
            Guard.NotNull(configuration, nameof(configuration));
            Guard.NotNull(source, nameof(source));

            this.configuration = configuration;
            this.MemoryAllocator = configuration.MemoryAllocator;
            this.PixelBuffer = this.MemoryAllocator.Allocate2D<TPixel>(source.PixelBuffer.Width, source.PixelBuffer.Height);
            source.PixelBuffer.GetSpan().CopyTo(this.PixelBuffer.GetSpan());
            this.MetaData = source.MetaData.DeepClone();
        }

        /// <summary>
        /// Gets the <see cref="MemoryAllocator" /> to use for buffer allocations.
        /// </summary>
        public MemoryAllocator MemoryAllocator { get; }

        /// <summary>
        /// Gets the image pixels. Not private as Buffer2D requires an array in its constructor.
        /// </summary>
        internal Buffer2D<TPixel> PixelBuffer { get; private set; }

        /// <inheritdoc/>
        Buffer2D<TPixel> IPixelSource<TPixel>.PixelBuffer => this.PixelBuffer;

        /// <summary>
        /// Gets the width.
        /// </summary>
        public int Width => this.PixelBuffer.Width;

        /// <summary>
        /// Gets the height.
        /// </summary>
        public int Height => this.PixelBuffer.Height;

        /// <summary>
        /// Gets the meta data of the frame.
        /// </summary>
        public ImageFrameMetaData MetaData { get; }

        /// <summary>
        /// Gets or sets the pixel at the specified position.
        /// </summary>
        /// <param name="x">The x-coordinate of the pixel. Must be greater than or equal to zero and less than the width of the image.</param>
        /// <param name="y">The y-coordinate of the pixel. Must be greater than or equal to zero and less than the height of the image.</param>
        /// <returns>The <see typeparam="TPixel"/> at the specified position.</returns>
        public TPixel this[int x, int y]
        {
            [MethodImpl(MethodImplOptions.AggressiveInlining)]
            get => this.PixelBuffer[x, y];

            [MethodImpl(MethodImplOptions.AggressiveInlining)]
            set => this.PixelBuffer[x, y] = value;
        }

        /// <summary>
        /// Gets the size of the frame.
        /// </summary>
        /// <returns>The <see cref="Size"/></returns>
        public Size Size() => new Size(this.Width, this.Height);

        /// <summary>
        /// Gets the bounds of the frame.
        /// </summary>
        /// <returns>The <see cref="Rectangle"/></returns>
        public Rectangle Bounds() => new Rectangle(0, 0, this.Width, this.Height);

        /// <summary>
        /// Gets a reference to the pixel at the specified position.
        /// </summary>
        /// <param name="x">The x-coordinate of the pixel. Must be greater than or equal to zero and less than the width of the image.</param>
        /// <param name="y">The y-coordinate of the pixel. Must be greater than or equal to zero and less than the height of the image.</param>
        /// <returns>The <see typeparam="TPixel"/> at the specified position.</returns>
        [MethodImpl(MethodImplOptions.AggressiveInlining)]
        internal ref TPixel GetPixelReference(int x, int y) => ref this.PixelBuffer[x, y];

        /// <summary>
        /// Copies the pixels to a <see cref="Buffer2D{TPixel}"/> of the same size.
        /// </summary>
        /// <param name="target">The target pixel buffer accessor.</param>
        internal void CopyTo(Buffer2D<TPixel> target)
        {
            if (this.Size() != target.Size())
            {
                throw new ArgumentException("ImageFrame<TPixel>.CopyTo(): target must be of the same size!", nameof(target));
            }

            this.GetPixelSpan().CopyTo(target.GetSpan());
        }

        /// <summary>
        /// Switches the buffers used by the image and the pixelSource meaning that the Image will "own" the buffer from the pixelSource and the pixelSource will now own the Images buffer.
        /// </summary>
        /// <param name="pixelSource">The pixel source.</param>
        internal void SwapOrCopyPixelsBufferFrom(ImageFrame<TPixel> pixelSource)
        {
            Guard.NotNull(pixelSource, nameof(pixelSource));

            Buffer2D<TPixel>.SwapOrCopyContent(this.PixelBuffer, pixelSource.PixelBuffer);
        }

        /// <summary>
        /// Disposes the object and frees resources for the Garbage Collector.
        /// </summary>
        internal void Dispose()
        {
            if (this.isDisposed)
            {
                return;
            }

            this.PixelBuffer?.Dispose();
            this.PixelBuffer = null;

            // Note disposing is done.
            this.isDisposed = true;
        }

        /// <inheritdoc/>
        public override string ToString() => $"ImageFrame<{typeof(TPixel).Name}>: {this.Width}x{this.Height}";

        /// <summary>
        /// Clones the current instance.
        /// </summary>
        /// <returns>The <see cref="ImageFrame{TPixel}"/></returns>
        internal ImageFrame<TPixel> Clone() => this.Clone(this.configuration);

        /// <summary>
        /// Clones the current instance.
        /// </summary>
        /// <param name="configuration">The configuration providing initialization code which allows extending the library.</param>
        /// <returns>The <see cref="ImageFrame{TPixel}"/></returns>
        internal ImageFrame<TPixel> Clone(Configuration configuration) => new ImageFrame<TPixel>(configuration, this);

        /// <summary>
        /// Returns a copy of the image frame in the given pixel format.
        /// </summary>
        /// <typeparam name="TPixel2">The pixel format.</typeparam>
        /// <returns>The <see cref="ImageFrame{TPixel2}"/></returns>
        internal ImageFrame<TPixel2> CloneAs<TPixel2>()
            where TPixel2 : struct, IPixel<TPixel2> => this.CloneAs<TPixel2>(this.configuration);

        /// <summary>
        /// Returns a copy of the image frame in the given pixel format.
        /// </summary>
        /// <typeparam name="TPixel2">The pixel format.</typeparam>
        /// <param name="configuration">The configuration providing initialization code which allows extending the library.</param>
        /// <returns>The <see cref="ImageFrame{TPixel2}"/></returns>
        internal ImageFrame<TPixel2> CloneAs<TPixel2>(Configuration configuration)
            where TPixel2 : struct, IPixel<TPixel2>
        {
            if (typeof(TPixel2) == typeof(TPixel))
            {
                return this.Clone(configuration) as ImageFrame<TPixel2>;
            }

            var target = new ImageFrame<TPixel2>(configuration, this.Width, this.Height, this.MetaData.DeepClone());

<<<<<<< HEAD
            ParallelHelper.IterateRowsWithTempBuffer<Vector4>(
                this.Bounds(),
                this.configuration,
                (rows, tempRowBuffer) =>
                    {
                        for (int y = rows.Min; y < rows.Max; y++)
                        {
                            Span<TPixel> sourceRow = this.GetPixelRowSpan(y);
                            Span<TPixel2> targetRow = target.GetPixelRowSpan(y);
                            Span<Vector4> tempRowSpan = tempRowBuffer.Span;

                            PixelOperations<TPixel>.Instance.ToScaledVector4(sourceRow, tempRowSpan, sourceRow.Length);
                            PixelOperations<TPixel2>.Instance.PackFromScaledVector4(
                                tempRowSpan,
                                targetRow,
                                targetRow.Length);
                        }
                    });
=======
            ParallelFor.WithTemporaryBuffer(
                0,
                this.Height,
                configuration,
                this.Width,
                (int y, IMemoryOwner<Vector4> tempRowBuffer) =>
                {
                    Span<TPixel> sourceRow = this.GetPixelRowSpan(y);
                    Span<TPixel2> targetRow = target.GetPixelRowSpan(y);
                    Span<Vector4> tempRowSpan = tempRowBuffer.GetSpan();

                    PixelOperations<TPixel>.Instance.ToScaledVector4(sourceRow, tempRowSpan, sourceRow.Length);
                    PixelOperations<TPixel2>.Instance.PackFromScaledVector4(tempRowSpan, targetRow, targetRow.Length);
                });
>>>>>>> c193c536

            return target;
        }

        /// <summary>
        /// Clears the bitmap.
        /// </summary>
        /// <param name="parallelOptions">The parallel options.</param>
        /// <param name="value">The value to initialize the bitmap with.</param>
        internal void Clear(ParallelOptions parallelOptions, TPixel value)
        {
            Parallel.For(
                0,
                this.Height,
                parallelOptions,
                y =>
                {
                    Span<TPixel> targetRow = this.GetPixelRowSpan(y);
                    targetRow.Fill(value);
                });
        }

        /// <inheritdoc/>
        void IDisposable.Dispose() => this.Dispose();
    }
}<|MERGE_RESOLUTION|>--- conflicted
+++ resolved
@@ -289,10 +289,9 @@
 
             var target = new ImageFrame<TPixel2>(configuration, this.Width, this.Height, this.MetaData.DeepClone());
 
-<<<<<<< HEAD
             ParallelHelper.IterateRowsWithTempBuffer<Vector4>(
                 this.Bounds(),
-                this.configuration,
+                configuration,
                 (rows, tempRowBuffer) =>
                     {
                         for (int y = rows.Min; y < rows.Max; y++)
@@ -308,22 +307,6 @@
                                 targetRow.Length);
                         }
                     });
-=======
-            ParallelFor.WithTemporaryBuffer(
-                0,
-                this.Height,
-                configuration,
-                this.Width,
-                (int y, IMemoryOwner<Vector4> tempRowBuffer) =>
-                {
-                    Span<TPixel> sourceRow = this.GetPixelRowSpan(y);
-                    Span<TPixel2> targetRow = target.GetPixelRowSpan(y);
-                    Span<Vector4> tempRowSpan = tempRowBuffer.GetSpan();
-
-                    PixelOperations<TPixel>.Instance.ToScaledVector4(sourceRow, tempRowSpan, sourceRow.Length);
-                    PixelOperations<TPixel2>.Instance.PackFromScaledVector4(tempRowSpan, targetRow, targetRow.Length);
-                });
->>>>>>> c193c536
 
             return target;
         }
