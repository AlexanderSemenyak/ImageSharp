﻿// Copyright (c) Six Labors and contributors.
// Licensed under the Apache License, Version 2.0.

<<<<<<< HEAD
using SixLabors.ImageSharp.ColorSpaces.Conversion.Implementation;
=======
using SixLabors.ImageSharp.ColorSpaces.Conversion.Implementation.CieLabColorSapce;
using SixLabors.ImageSharp.ColorSpaces.Conversion.Implementation.CieLuvColorSapce;
using SixLabors.ImageSharp.ColorSpaces.Conversion.Implementation.HunterLabColorSapce;
using SixLabors.ImageSharp.ColorSpaces.Conversion.Implementation.RgbColorSapce;
>>>>>>> 1481b703

namespace SixLabors.ImageSharp.ColorSpaces.Conversion
{
    /// <content>
    /// Allows conversion to <see cref="CieXyz"/>.
    /// </content>
    internal partial class ColorSpaceConverter
    {
        private static readonly CieLabToCieXyzConverter CieLabToCieXyzConverter = new CieLabToCieXyzConverter();

        private static readonly CieLuvToCieXyzConverter CieLuvToCieXyzConverter = new CieLuvToCieXyzConverter();

        private static readonly HunterLabToCieXyzConverter HunterLabToCieXyzConverter = new HunterLabToCieXyzConverter();

        private LinearRgbToCieXyzConverter linearRgbToCieXyzConverter;

        /// <summary>
        /// Converts a <see cref="CieLab"/> into a <see cref="CieXyz"/>
        /// </summary>
        /// <param name="color">The color to convert.</param>
        /// <returns>The <see cref="CieXyz"/></returns>
        public CieXyz ToCieXyz(CieLab color)
        {
            // Conversion
            CieXyz unadapted = CieLabToCieXyzConverter.Convert(color);

            // Adaptation
            CieXyz adapted = color.WhitePoint.Equals(this.WhitePoint) || !this.IsChromaticAdaptationPerformed
                ? unadapted
                : this.Adapt(unadapted, color.WhitePoint);

            return adapted;
        }

        /// <summary>
        /// Converts a <see cref="CieLch"/> into a <see cref="CieXyz"/>
        /// </summary>
        /// <param name="color">The color to convert.</param>
        /// <returns>The <see cref="CieXyz"/></returns>
        public CieXyz ToCieXyz(CieLch color)
        {
            // Conversion to Lab
            CieLab labColor = CieLchToCieLabConverter.Convert(color);

            // Conversion to XYZ (incl. adaptation)
            return this.ToCieXyz(labColor);
        }

        /// <summary>
        /// Converts a <see cref="CieLuv"/> into a <see cref="CieXyz"/>
        /// </summary>
        /// <param name="color">The color to convert.</param>
        /// <returns>The <see cref="CieXyz"/></returns>
        public CieXyz ToCieXyz(CieLchuv color)
        {
            // Conversion to Luv
            CieLuv luvColor = CieLchuvToCieLuvConverter.Convert(color);

            // Conversion to XYZ (incl. adaptation)
            return this.ToCieXyz(luvColor);
        }

        /// <summary>
        /// Converts a <see cref="CieLuv"/> into a <see cref="CieXyz"/>
        /// </summary>
        /// <param name="color">The color to convert.</param>
        /// <returns>The <see cref="CieXyz"/></returns>
        public CieXyz ToCieXyz(CieLuv color)
        {
            // Conversion
            CieXyz unadapted = CieLuvToCieXyzConverter.Convert(color);

            // Adaptation
            CieXyz adapted = color.WhitePoint.Equals(this.WhitePoint) || !this.IsChromaticAdaptationPerformed
                              ? unadapted
                              : this.Adapt(unadapted, color.WhitePoint);

            return adapted;
        }

        /// <summary>
        /// Converts a <see cref="CieXyy"/> into a <see cref="CieXyz"/>
        /// </summary>
        /// <param name="color">The color to convert.</param>
        /// <returns>The <see cref="CieXyz"/></returns>
        public CieXyz ToCieXyz(CieXyy color)
        {
            // Conversion
            return CieXyzAndCieXyyConverter.Convert(color);
        }

        /// <summary>
        /// Converts a <see cref="Cmyk"/> into a <see cref="CieXyz"/>
        /// </summary>
        /// <param name="color">The color to convert.</param>
        /// <returns>The <see cref="CieXyz"/></returns>
        public CieXyz ToCieXyz(Cmyk color)
        {
            // Conversion
            var rgb = this.ToRgb(color);

            return this.ToCieXyz(rgb);
        }

        /// <summary>
        /// Converts a <see cref="Hsl"/> into a <see cref="CieXyz"/>
        /// </summary>
        /// <param name="color">The color to convert.</param>
        /// <returns>The <see cref="CieXyz"/></returns>
        public CieXyz ToCieXyz(Hsl color)
        {
            // Conversion
            var rgb = this.ToRgb(color);

            return this.ToCieXyz(rgb);
        }

        /// <summary>
        /// Converts a <see cref="Hsv"/> into a <see cref="CieXyz"/>
        /// </summary>
        /// <param name="color">The color to convert.</param>
        /// <returns>The <see cref="CieXyz"/></returns>
        public CieXyz ToCieXyz(Hsv color)
        {
            // Conversion
            var rgb = this.ToRgb(color);

            return this.ToCieXyz(rgb);
        }

        /// <summary>
        /// Converts a <see cref="HunterLab"/> into a <see cref="CieXyz"/>
        /// </summary>
        /// <param name="color">The color to convert.</param>
        /// <returns>The <see cref="CieXyz"/></returns>
        public CieXyz ToCieXyz(HunterLab color)
        {
            // Conversion
            CieXyz unadapted = HunterLabToCieXyzConverter.Convert(color);

            // Adaptation
            CieXyz adapted = color.WhitePoint.Equals(this.WhitePoint) || !this.IsChromaticAdaptationPerformed
                                 ? unadapted
                                 : this.Adapt(unadapted, color.WhitePoint);

            return adapted;
        }

        /// <summary>
        /// Converts a <see cref="LinearRgb"/> into a <see cref="CieXyz"/>
        /// </summary>
        /// <param name="color">The color to convert.</param>
        /// <returns>The <see cref="CieXyz"/></returns>
        public CieXyz ToCieXyz(LinearRgb color)
        {
            // Conversion
            LinearRgbToCieXyzConverter converter = this.GetLinearRgbToCieXyzConverter(color.WorkingSpace);
            CieXyz unadapted = converter.Convert(color);

            // Adaptation
            return color.WorkingSpace.WhitePoint.Equals(this.WhitePoint) || !this.IsChromaticAdaptationPerformed
                       ? unadapted
                       : this.Adapt(unadapted, color.WorkingSpace.WhitePoint);
        }

        /// <summary>
        /// Converts a <see cref="Lms"/> into a <see cref="CieXyz"/>
        /// </summary>
        /// <param name="color">The color to convert.</param>
        /// <returns>The <see cref="CieXyz"/></returns>
        public CieXyz ToCieXyz(Lms color)
        {
            // Conversion
            return this.cachedCieXyzAndLmsConverter.Convert(color);
        }

        /// <summary>
        /// Converts a <see cref="Rgb"/> into a <see cref="CieXyz"/>
        /// </summary>
        /// <param name="color">The color to convert.</param>
        /// <returns>The <see cref="CieXyz"/></returns>
        public CieXyz ToCieXyz(Rgb color)
        {
            // Conversion
            LinearRgb linear = RgbToLinearRgbConverter.Convert(color);
            return this.ToCieXyz(linear);
        }

        /// <summary>
        /// Converts a <see cref="YCbCr"/> into a <see cref="CieXyz"/>
        /// </summary>
        /// <param name="color">The color to convert.</param>
        /// <returns>The <see cref="CieXyz"/></returns>
        public CieXyz ToCieXyz(YCbCr color)
        {
            // Conversion
            var rgb = this.ToRgb(color);

            return this.ToCieXyz(rgb);
        }

        /// <summary>
        /// Gets the correct converter for the given rgb working space.
        /// </summary>
        /// <param name="workingSpace">The source working space</param>
        /// <returns>The <see cref="LinearRgbToCieXyzConverter"/></returns>
        private LinearRgbToCieXyzConverter GetLinearRgbToCieXyzConverter(IRgbWorkingSpace workingSpace)
        {
            if (this.linearRgbToCieXyzConverter != null && this.linearRgbToCieXyzConverter.SourceWorkingSpace.Equals(workingSpace))
            {
                return this.linearRgbToCieXyzConverter;
            }

            return this.linearRgbToCieXyzConverter = new LinearRgbToCieXyzConverter(workingSpace);
        }
    }
}<|MERGE_RESOLUTION|>--- conflicted
+++ resolved
@@ -1,14 +1,7 @@
 ﻿// Copyright (c) Six Labors and contributors.
 // Licensed under the Apache License, Version 2.0.
 
-<<<<<<< HEAD
 using SixLabors.ImageSharp.ColorSpaces.Conversion.Implementation;
-=======
-using SixLabors.ImageSharp.ColorSpaces.Conversion.Implementation.CieLabColorSapce;
-using SixLabors.ImageSharp.ColorSpaces.Conversion.Implementation.CieLuvColorSapce;
-using SixLabors.ImageSharp.ColorSpaces.Conversion.Implementation.HunterLabColorSapce;
-using SixLabors.ImageSharp.ColorSpaces.Conversion.Implementation.RgbColorSapce;
->>>>>>> 1481b703
 
 namespace SixLabors.ImageSharp.ColorSpaces.Conversion
 {
@@ -217,7 +210,7 @@
         /// <returns>The <see cref="LinearRgbToCieXyzConverter"/></returns>
         private LinearRgbToCieXyzConverter GetLinearRgbToCieXyzConverter(IRgbWorkingSpace workingSpace)
         {
-            if (this.linearRgbToCieXyzConverter != null && this.linearRgbToCieXyzConverter.SourceWorkingSpace.Equals(workingSpace))
+            if (this.linearRgbToCieXyzConverter?.SourceWorkingSpace.Equals(workingSpace) == true)
             {
                 return this.linearRgbToCieXyzConverter;
             }
