﻿// Copyright (c) Six Labors.
// Licensed under the Apache License, Version 2.0.

using System.Buffers;
using System.Runtime.CompilerServices;
using System.Runtime.InteropServices;

namespace SixLabors.ImageSharp.Memory.Internals
{
    /// <summary>
    /// Provides a base class for <see cref="IMemoryOwner{T}"/> implementations by implementing pinning logic for <see cref="MemoryManager{T}"/> adaption.
    /// </summary>
    /// <typeparam name="T">The element type.</typeparam>
    internal abstract class ManagedBufferBase<T> : MemoryManager<T>
        where T : struct
    {
        private GCHandle pinHandle;

        /// <inheritdoc />
        public override unsafe MemoryHandle Pin(int elementIndex = 0)
        {
            if (!this.pinHandle.IsAllocated)
            {
                this.pinHandle = GCHandle.Alloc(this.GetPinnableObject(), GCHandleType.Pinned);
            }

<<<<<<< HEAD
            void* ptr = Unsafe.Add<T>((void*)this.pinHandle.AddrOfPinnedObject(), elementIndex);
            return new MemoryHandle(ptr, this.pinHandle);
=======
            void* ptr = (void*)this.pinHandle.AddrOfPinnedObject();

            // We should only pass pinnable:this, when GCHandle lifetime is managed by the MemoryManager<T> instance.
            return new MemoryHandle(ptr, pinnable: this);
>>>>>>> 424d4f94
        }

        /// <inheritdoc />
        public override void Unpin()
        {
            if (this.pinHandle.IsAllocated)
            {
                this.pinHandle.Free();
            }
        }

        /// <summary>
        /// Gets the object that should be pinned.
        /// </summary>
        /// <returns>The pinnable <see cref="object"/>.</returns>
        protected abstract object GetPinnableObject();
    }
}<|MERGE_RESOLUTION|>--- conflicted
+++ resolved
@@ -24,15 +24,10 @@
                 this.pinHandle = GCHandle.Alloc(this.GetPinnableObject(), GCHandleType.Pinned);
             }
 
-<<<<<<< HEAD
             void* ptr = Unsafe.Add<T>((void*)this.pinHandle.AddrOfPinnedObject(), elementIndex);
-            return new MemoryHandle(ptr, this.pinHandle);
-=======
-            void* ptr = (void*)this.pinHandle.AddrOfPinnedObject();
 
             // We should only pass pinnable:this, when GCHandle lifetime is managed by the MemoryManager<T> instance.
             return new MemoryHandle(ptr, pinnable: this);
->>>>>>> 424d4f94
         }
 
         /// <inheritdoc />
