--- conflicted
+++ resolved
@@ -11,28 +11,8 @@
   "compilationOptions": {
     "allowUnsafe": true
   },
-  "projectUrl": "",
-  "licenseUrl": "",
-<<<<<<< HEAD
-  "dependencies": {
-    "System.Collections": "4.0.11-beta-23516",
-    "System.Linq": "4.0.1-beta-23516",
-    "System.Threading": "4.0.11-beta-23516",
-    "System.Runtime": "4.0.21-beta-23516",
-    "Microsoft.CSharp": "4.0.1-beta-23516",
-    "Microsoft.NETCore.Portable.Compatibility": "1.0.1-beta-23516",
-    "System.Runtime.Extensions": "4.0.11-beta-23516",
-    "System.Reflection": "4.1.0-beta-23516",
-    "System.IO": "4.0.11-beta-23516",
-    "Microsoft.NETCore": "5.0.1-beta-23516",
-    "Microsoft.NETCore.Platforms": "1.0.1-beta-23516"
-  },
-  "frameworks": {
-    "dotnet5.5": { },
-    "dnx46": {
-      "frameworkAssemblies": {
-        "System.Runtime": "4.0.0.0"
-=======
+  "projectUrl": "https://github.com/JimBobSquarePants/ImageProcessor",
+  "licenseUrl": "http://www.apache.org/licenses/LICENSE-2.0",
   "frameworks": {
     "dotnet5.5": {
       "dependencies": {
@@ -45,7 +25,6 @@
         "System.Runtime.Extensions": "4.0.11-beta-23516",
         "System.Reflection": "4.1.0-beta-23516",
         "System.IO": "4.0.11-beta-23516",
-        "StyleCop.Analyzers": "1.0.0",
         "Microsoft.NETCore": "5.0.1-beta-23516",
         "Microsoft.NETCore.Platforms": "1.0.1-beta-23516"
       }
@@ -56,7 +35,6 @@
       },
       "frameworkAssemblies": {
         "System.Runtime": ""
->>>>>>> d845db04
       }
     }
   }
