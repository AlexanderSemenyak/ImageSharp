﻿<Project Sdk="Microsoft.NET.Sdk">
  <PropertyGroup>
    <TargetFrameworks>netcoreapp2.0;net461</TargetFrameworks>
    <OutputType>Exe</OutputType>
    <AllowUnsafeBlocks>True</AllowUnsafeBlocks>
    <RootNamespace>SixLabors.ImageSharp.Benchmarks</RootNamespace>
    <AssemblyName>ImageSharp.Benchmarks</AssemblyName>
  </PropertyGroup>
  <PropertyGroup Condition="'$(TargetFramework)'=='net461'">
    <RuntimeIdentifier>win7-x64</RuntimeIdentifier>
    <Prefer32Bit>false</Prefer32Bit>
  </PropertyGroup>
  <ItemGroup>
    <Compile Include="..\ImageSharp.Tests\TestImages.cs" Link="Tests\TestImages.cs" />
    <Compile Include="..\ImageSharp.Tests\TestUtilities\TestEnvironment.cs" Link="Tests\TestEnvironment.cs" />
  </ItemGroup>
  <ItemGroup>
    <PackageReference Include="Colourful" Version="1.2.1" />
    <PackageReference Include="System.Numerics.Vectors" Version="4.4.0" />
    <PackageReference Include="BenchmarkDotNet" Version="0.10.12" />
<<<<<<< HEAD
    <PackageReference Include="Colourful" Version="1.2.1" />
    <PackageReference Include="System.Drawing.Common" Version="4.5.0-preview2-26202-05" />
  </ItemGroup>
  <ItemGroup Condition="'$(TargetFramework)'=='net461'">
    <PackageReference Include="System.Numerics.Vectors" Version="4.4.0" />
=======
    <PackageReference Include="Colourful" Version="1.1.2" />
    <PackageReference Include="System.Drawing.Common" Version="4.5.0-preview1-26216-02" />
    <PackageReference Include="System.Memory" Version="4.5.0-preview1-26216-02" />
    <PackageReference Include="System.Numerics.Vectors" Version="4.5.0-preview1-26216-02" />
>>>>>>> caa81605
  </ItemGroup>

  <ItemGroup>
    <ProjectReference Include="..\..\src\ImageSharp.Drawing\ImageSharp.Drawing.csproj" />
    <ProjectReference Include="..\..\src\ImageSharp\ImageSharp.csproj" />
  </ItemGroup>
</Project><|MERGE_RESOLUTION|>--- conflicted
+++ resolved
@@ -18,18 +18,15 @@
     <PackageReference Include="Colourful" Version="1.2.1" />
     <PackageReference Include="System.Numerics.Vectors" Version="4.4.0" />
     <PackageReference Include="BenchmarkDotNet" Version="0.10.12" />
-<<<<<<< HEAD
     <PackageReference Include="Colourful" Version="1.2.1" />
     <PackageReference Include="System.Drawing.Common" Version="4.5.0-preview2-26202-05" />
   </ItemGroup>
   <ItemGroup Condition="'$(TargetFramework)'=='net461'">
     <PackageReference Include="System.Numerics.Vectors" Version="4.4.0" />
-=======
     <PackageReference Include="Colourful" Version="1.1.2" />
     <PackageReference Include="System.Drawing.Common" Version="4.5.0-preview1-26216-02" />
     <PackageReference Include="System.Memory" Version="4.5.0-preview1-26216-02" />
     <PackageReference Include="System.Numerics.Vectors" Version="4.5.0-preview1-26216-02" />
->>>>>>> caa81605
   </ItemGroup>
 
   <ItemGroup>
