--- conflicted
+++ resolved
@@ -58,11 +58,8 @@
                 new JpegConfigurationModule(),
                 new GifConfigurationModule(),
                 new TgaConfigurationModule(),
-<<<<<<< HEAD
-                new WebpConfigurationModule());
-=======
+                new WebpConfigurationModule(),
                 new TiffConfigurationModule());
->>>>>>> d3775d7d
 
             IImageEncoder pngEncoder = IsWindows ? (IImageEncoder)SystemDrawingReferenceEncoder.Png : new ImageSharpPngEncoderWithDefaultConfiguration();
             IImageEncoder bmpEncoder = IsWindows ? (IImageEncoder)SystemDrawingReferenceEncoder.Bmp : new BmpEncoder();
