﻿// <copyright file="GlowTest.cs" company="James Jackson-South">
// Copyright (c) James Jackson-South and contributors.
// Licensed under the Apache License, Version 2.0.
// </copyright>

namespace ImageSharp.Tests.Processing.Overlays
{
    using System;
    using ImageSharp.PixelFormats;
    using ImageSharp.Processing.Processors;
    using SixLabors.Primitives;
    using Xunit;

    public class GlowTest : BaseImageOperationsExtensionTest
    {
        [Fact]
        public void Glow_GlowProcessorWithDefaultValues()
        {
<<<<<<< HEAD
            using (Image<TPixel> image = provider.GetImage())
            {
                image.Glow()
                    .DebugSave(provider, null);
            }
=======
            this.operations.Glow();
            var p = this.Verify<GlowProcessor<Rgba32>>();

            Assert.Equal(GraphicsOptions.Default, p.GraphicsOptions);
            Assert.Equal(Rgba32.Black, p.GlowColor);
            Assert.Equal(ValueSize.PercentageOfWidth(.5f), p.Radius);
>>>>>>> 70892a14
        }

        [Fact]
        public void Glow_Color_GlowProcessorWithDefaultValues()
        {
<<<<<<< HEAD
            using (Image<TPixel> image = provider.GetImage())
            {
                image.Glow(NamedColors<TPixel>.Orange)
                    .DebugSave(provider, null);
            }
=======
            this.operations.Glow(Rgba32.Aquamarine);
            var p = this.Verify<GlowProcessor<Rgba32>>();

            Assert.Equal(GraphicsOptions.Default, p.GraphicsOptions);
            Assert.Equal(Rgba32.Aquamarine, p.GlowColor);
            Assert.Equal(ValueSize.PercentageOfWidth(.5f), p.Radius);
>>>>>>> 70892a14
        }

        [Fact]
        public void Glow_Radux_GlowProcessorWithDefaultValues()
        {
<<<<<<< HEAD
            using (Image<TPixel> image = provider.GetImage())
            {
                image.Glow(image.Width / 4F)
                    .DebugSave(provider, null);
            }
=======
            this.operations.Glow(3.5f);
            var p = this.Verify<GlowProcessor<Rgba32>>();

            Assert.Equal(GraphicsOptions.Default, p.GraphicsOptions);
            Assert.Equal(Rgba32.Black, p.GlowColor);
            Assert.Equal(ValueSize.Absolute(3.5f), p.Radius);
>>>>>>> 70892a14
        }

        [Fact]
        public void Glow_Rect_GlowProcessorWithDefaultValues()
        {
<<<<<<< HEAD
            using (Image<TPixel> source = provider.GetImage())
            using (var image = new Image<TPixel>(source))
            {
                var bounds = new Rectangle(10, 10, image.Width / 2, image.Height / 2);

                image.Glow(bounds)
                    .DebugSave(provider, null);
=======
            var rect = new Rectangle(12, 123, 43, 65);
            this.operations.Glow(rect);
            var p = this.Verify<GlowProcessor<Rgba32>>(rect);
>>>>>>> 70892a14

            Assert.Equal(GraphicsOptions.Default, p.GraphicsOptions);
            Assert.Equal(Rgba32.Black, p.GlowColor);
            Assert.Equal(ValueSize.PercentageOfWidth(.5f), p.Radius);
        }
    }
}<|MERGE_RESOLUTION|>--- conflicted
+++ resolved
@@ -16,76 +16,42 @@
         [Fact]
         public void Glow_GlowProcessorWithDefaultValues()
         {
-<<<<<<< HEAD
-            using (Image<TPixel> image = provider.GetImage())
-            {
-                image.Glow()
-                    .DebugSave(provider, null);
-            }
-=======
             this.operations.Glow();
             var p = this.Verify<GlowProcessor<Rgba32>>();
 
             Assert.Equal(GraphicsOptions.Default, p.GraphicsOptions);
             Assert.Equal(Rgba32.Black, p.GlowColor);
             Assert.Equal(ValueSize.PercentageOfWidth(.5f), p.Radius);
->>>>>>> 70892a14
         }
 
         [Fact]
         public void Glow_Color_GlowProcessorWithDefaultValues()
         {
-<<<<<<< HEAD
-            using (Image<TPixel> image = provider.GetImage())
-            {
-                image.Glow(NamedColors<TPixel>.Orange)
-                    .DebugSave(provider, null);
-            }
-=======
             this.operations.Glow(Rgba32.Aquamarine);
             var p = this.Verify<GlowProcessor<Rgba32>>();
 
             Assert.Equal(GraphicsOptions.Default, p.GraphicsOptions);
             Assert.Equal(Rgba32.Aquamarine, p.GlowColor);
             Assert.Equal(ValueSize.PercentageOfWidth(.5f), p.Radius);
->>>>>>> 70892a14
         }
 
         [Fact]
         public void Glow_Radux_GlowProcessorWithDefaultValues()
         {
-<<<<<<< HEAD
-            using (Image<TPixel> image = provider.GetImage())
-            {
-                image.Glow(image.Width / 4F)
-                    .DebugSave(provider, null);
-            }
-=======
             this.operations.Glow(3.5f);
             var p = this.Verify<GlowProcessor<Rgba32>>();
 
             Assert.Equal(GraphicsOptions.Default, p.GraphicsOptions);
             Assert.Equal(Rgba32.Black, p.GlowColor);
             Assert.Equal(ValueSize.Absolute(3.5f), p.Radius);
->>>>>>> 70892a14
         }
 
         [Fact]
         public void Glow_Rect_GlowProcessorWithDefaultValues()
         {
-<<<<<<< HEAD
-            using (Image<TPixel> source = provider.GetImage())
-            using (var image = new Image<TPixel>(source))
-            {
-                var bounds = new Rectangle(10, 10, image.Width / 2, image.Height / 2);
-
-                image.Glow(bounds)
-                    .DebugSave(provider, null);
-=======
             var rect = new Rectangle(12, 123, 43, 65);
             this.operations.Glow(rect);
             var p = this.Verify<GlowProcessor<Rgba32>>(rect);
->>>>>>> 70892a14
 
             Assert.Equal(GraphicsOptions.Default, p.GraphicsOptions);
             Assert.Equal(Rgba32.Black, p.GlowColor);
