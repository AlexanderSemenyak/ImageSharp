// Copyright (c) Six Labors and contributors.
// Licensed under the Apache License, Version 2.0.

<<<<<<< HEAD
=======

using Microsoft.DotNet.RemoteExecutor;
>>>>>>> 3b1266cf
using SixLabors.ImageSharp.PixelFormats;
using SixLabors.ImageSharp.Tests.TestUtilities;
using Xunit;

// ReSharper disable InconsistentNaming
namespace SixLabors.ImageSharp.Tests.Formats.Jpg
{
    public partial class JpegDecoderTests
    {
        [Theory]
        [WithFileCollection(nameof(BaselineTestJpegs), PixelTypes.Rgba32)]
        public void DecodeBaselineJpeg<TPixel>(TestImageProvider<TPixel> provider)
            where TPixel : struct, IPixel<TPixel>
        {
            static void RunTest(string providerDump)
            {
                TestImageProvider<TPixel> provider =
                    BasicSerializer.Deserialize<TestImageProvider<TPixel>>(providerDump);

<<<<<<< HEAD
            using Image<TPixel> image = provider.GetImage(JpegDecoder);
            image.DebugSave(provider);

            provider.Utility.TestName = DecodeBaselineJpegOutputName;
            image.CompareToReferenceOutput(
                this.GetImageComparer(provider),
                provider,
                appendPixelTypeToFileName: false);
=======
                using Image<TPixel> image = provider.GetImage(JpegDecoder);
                image.DebugSave(provider);

                provider.Utility.TestName = DecodeBaselineJpegOutputName;
                image.CompareToReferenceOutput(
                    GetImageComparer(provider),
                    provider,
                    appendPixelTypeToFileName: false);
            }

            string providerDump = BasicSerializer.Serialize(provider);
            RemoteExecutor.Invoke(RunTest, providerDump).Dispose();
>>>>>>> 3b1266cf
        }

        [Theory]
        [WithFileCollection(nameof(UnrecoverableTestJpegs), PixelTypes.Rgba32)]
        public void UnrecoverableImagesShouldThrowCorrectError<TPixel>(TestImageProvider<TPixel> provider)
            where TPixel : struct, IPixel<TPixel> => Assert.Throws<ImageFormatException>(provider.GetImage);
    }
}<|MERGE_RESOLUTION|>--- conflicted
+++ resolved
@@ -1,11 +1,7 @@
 // Copyright (c) Six Labors and contributors.
 // Licensed under the Apache License, Version 2.0.
 
-<<<<<<< HEAD
-=======
-
 using Microsoft.DotNet.RemoteExecutor;
->>>>>>> 3b1266cf
 using SixLabors.ImageSharp.PixelFormats;
 using SixLabors.ImageSharp.Tests.TestUtilities;
 using Xunit;
@@ -25,16 +21,6 @@
                 TestImageProvider<TPixel> provider =
                     BasicSerializer.Deserialize<TestImageProvider<TPixel>>(providerDump);
 
-<<<<<<< HEAD
-            using Image<TPixel> image = provider.GetImage(JpegDecoder);
-            image.DebugSave(provider);
-
-            provider.Utility.TestName = DecodeBaselineJpegOutputName;
-            image.CompareToReferenceOutput(
-                this.GetImageComparer(provider),
-                provider,
-                appendPixelTypeToFileName: false);
-=======
                 using Image<TPixel> image = provider.GetImage(JpegDecoder);
                 image.DebugSave(provider);
 
@@ -47,7 +33,6 @@
 
             string providerDump = BasicSerializer.Serialize(provider);
             RemoteExecutor.Invoke(RunTest, providerDump).Dispose();
->>>>>>> 3b1266cf
         }
 
         [Theory]
