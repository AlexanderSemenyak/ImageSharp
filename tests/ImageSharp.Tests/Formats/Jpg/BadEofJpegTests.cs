﻿// Copyright (c) Six Labors and contributors.
// Licensed under the Apache License, Version 2.0.

using System;
using System.Collections.Generic;
using System.IO;
using System.Linq;
using System.Numerics;
using SixLabors.ImageSharp.Formats;
using SixLabors.ImageSharp.Formats.Jpg;
using SixLabors.ImageSharp.PixelFormats;
using SixLabors.ImageSharp.Processing;
using Xunit;
using Xunit.Abstractions;

// ReSharper disable InconsistentNaming

namespace SixLabors.ImageSharp.Tests
{
<<<<<<< HEAD
    using ImageSharp.PixelFormats;

=======
>>>>>>> 9b34d096
    public class BadEOFJpegTests : MeasureFixture
    {
        public BadEOFJpegTests(ITestOutputHelper output)
            : base(output)
        {
        }

        [Theory]
        [WithFile(TestImages.Jpeg.Baseline.Bad.MissingEOF, PixelTypes.Rgba32)]
        public void LoadBaselineImage<TPixel>(TestImageProvider<TPixel> provider)
            where TPixel : struct, IPixel<TPixel>
        {
            using (Image<TPixel> image = provider.GetImage())
            {
                Assert.NotNull(image);
                image.DebugSave(provider);
            }
        }

        [Theory] // TODO: #18
        [WithFile(TestImages.Jpeg.Progressive.Bad.BadEOF, PixelTypes.Rgba32)]
        public void LoadProgressiveImage<TPixel>(TestImageProvider<TPixel> provider)
            where TPixel : struct, IPixel<TPixel>
        {
            using (Image<TPixel> image = provider.GetImage())
            {
                Assert.NotNull(image);
                image.DebugSave(provider);
            }
        }
    }
}<|MERGE_RESOLUTION|>--- conflicted
+++ resolved
@@ -1,15 +1,7 @@
 ﻿// Copyright (c) Six Labors and contributors.
 // Licensed under the Apache License, Version 2.0.
 
-using System;
-using System.Collections.Generic;
-using System.IO;
-using System.Linq;
-using System.Numerics;
-using SixLabors.ImageSharp.Formats;
-using SixLabors.ImageSharp.Formats.Jpg;
 using SixLabors.ImageSharp.PixelFormats;
-using SixLabors.ImageSharp.Processing;
 using Xunit;
 using Xunit.Abstractions;
 
@@ -17,11 +9,6 @@
 
 namespace SixLabors.ImageSharp.Tests
 {
-<<<<<<< HEAD
-    using ImageSharp.PixelFormats;
-
-=======
->>>>>>> 9b34d096
     public class BadEOFJpegTests : MeasureFixture
     {
         public BadEOFJpegTests(ITestOutputHelper output)
